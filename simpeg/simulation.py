"""
Define simulation classes.
"""

import os
import inspect
from typing import Optional, Dict, Any
import numpy.typing as npt

import numpy as np
import warnings

from discretize.base import BaseMesh
from discretize import TensorMesh
<<<<<<< HEAD
from discretize.utils import unpack_widths, sdiag
from pymatsolver.solvers import Base as BaseSolver
=======
from discretize.utils import unpack_widths, sdiag, mkvc
>>>>>>> b8014595

from . import props
from . import maps
from .typing import RandomSeed
from .data import SyntheticData, Data
from .survey import BaseSurvey
from .utils import (
    Counter,
    timeIt,
    count,
    validate_ndarray_with_shape,
    validate_float,
    validate_type,
    validate_string,
    validate_integer,
)
import uuid

from .utils.solver_utils import get_default_solver

__all__ = ["LinearSimulation", "ExponentialSinusoidSimulation"]


##############################################################################
#                                                                            #
#                       Simulation Base Classes                              #
#                                                                            #
##############################################################################


class BaseSimulation(props.HasModel):
    r"""Base class for all geophysical forward simulations in SimPEG.

    The ``BaseSimulation`` class defines properties and methods inherited by
    practical simulation classes in SimPEG.

    .. important::
        This class is not meant to be instantiated. You should inherit from it to
        create your own simulation class.

    Parameters
    ----------
    mesh : discretize.base.BaseMesh, optional
        Mesh on which the forward problem is discretized.
    survey : simpeg.survey.BaseSurvey, optional
        The survey for the simulation.
    solver : pymatsolver.solvers.Base, optional
        Numerical solver used to solve the forward problem. If ``None``,
        an appropriate solver specific to the simulation class is set by default.
    solver_opts : dict, optional
        Solver-specific parameters. If ``None``, default parameters are used for
        the `solver`. Otherwise, the ``dict`` must contain appropriate
        pairs of keyword arguments and parameter values for `solver`. Please visit
        `pymatsolver <https://pymatsolver.readthedocs.io/en/latest/>`__ to learn more
        about solvers and their parameters.
    sensitivity_path : str, optional
        Path to directory where sensitivity file is stored. Default is ".\sensitivity"
    counter : simpeg.utils.Counter, optional
        Object to store iterations and run-times.
    verbose : bool
        Verbose progress printout.
    %(super.*)
    """

    _REGISTRY = {}

    def __init__(
        self,
        mesh: Optional[BaseMesh] = None,
        survey: Optional[BaseSurvey] = None,
        solver: Optional[BaseSolver] = None,
        solver_opts: Optional[Dict[str, Any]] = None,
        sensitivity_path: Optional[str] = None,
        counter: Optional[Counter] = None,
        verbose: bool = False,
        **kwargs,
    ):
        self.mesh = mesh
        self.survey = survey
        self.solver = solver
        if solver_opts is None:
            solver_opts = {}
        self.solver_opts = solver_opts
        if sensitivity_path is None:
            sensitivity_path = os.path.join(".", "sensitivity")
        self.sensitivity_path = sensitivity_path
        self.counter = counter
        self.verbose = verbose

        self._uuid = uuid.uuid4()

        super().__init__(**kwargs)

    @property
    def mesh(self):
        """Mesh for the simulation.

        For more on meshes, visit :py:class:`discretize.base.BaseMesh`.

        Returns
        -------
        discretize.base.BaseMesh
            Mesh on which the forward problem is discretized.
        """
        return self._mesh

    @mesh.setter
    def mesh(self, value):
        if value is not None:
            value = validate_type("mesh", value, BaseMesh, cast=False)
        self._mesh = value

    @property
    def survey(self):
        """The survey for the simulation.

        Returns
        -------
        simpeg.survey.BaseSurvey
            The survey for the simulation.
        """
        return self._survey

    @survey.setter
    def survey(self, value):
        if value is not None:
            value = validate_type("survey", value, BaseSurvey, cast=False)
        self._survey = value

    @property
    def counter(self):
        """SimPEG ``Counter`` object to store iterations and run-times.

        Returns
        -------
        None or simpeg.utils.Counter
            SimPEG ``Counter`` object to store iterations and run-times.
        """
        return self._counter

    @counter.setter
    def counter(self, value):
        if value is not None:
            value = validate_type("counter", value, Counter, cast=False)
        self._counter = value

    @property
    def sensitivity_path(self):
        """Path to directory where sensitivity file is stored.

        Returns
        -------
        str
            Path to directory where sensitivity file is stored.
        """
        return self._sensitivity_path

    @sensitivity_path.setter
    def sensitivity_path(self, value):
        self._sensitivity_path = validate_string("sensitivity_path", value)

    @property
    def solver(self):
        r"""Numerical solver used in the forward simulation.

        Many forward simulations in SimPEG require solutions to discrete linear
        systems of the form:

        .. math::
            \mathbf{A}(\mathbf{m}) \, \mathbf{u} = \mathbf{q}

        where :math:`\mathbf{A}` is an invertible matrix that depends on the
        model :math:`\mathbf{m}`. The numerical solver can be set using the
        ``solver`` property. In SimPEG, the
        `pymatsolver <https://pymatsolver.readthedocs.io/en/latest/>`__ package
        is used to create solver objects. Parameters specific to each solver
        can be set manually using the ``solver_opts`` property.

        Returns
        -------
        pymatsolver.base.Base
            Numerical solver used to solve the forward problem.
        """
        if self._solver is None:
            # do not cache this, in case the user wants to
            # change it after the first time it is requested.
            return get_default_solver()
        return self._solver

    @solver.setter
    def solver(self, cls):
        if cls is not None:
            if not inspect.isclass(cls):
                raise TypeError(f"solver must be a class, not a {type(cls)}")
            if not hasattr(cls, "__mul__"):
                raise TypeError("solver must support the multiplication operator, `*`.")
        self._solver = cls

    @property
    def solver_opts(self):
        """Solver-specific parameters.

        The parameters specific to the solver set with the ``solver`` property are set
        upon instantiation. The ``solver_opts`` property is used to set solver-specific properties.
        This is done by providing a ``dict`` that contains appropriate pairs of keyword arguments
        and parameter values. Please visit `pymatsolver <https://pymatsolver.readthedocs.io/en/latest/>`__
        to learn more about solvers and their parameters.

        Returns
        -------
        dict
            keyword arguments and parameters passed to the solver.
        """
        return self._solver_opts

    @solver_opts.setter
    def solver_opts(self, value):
        self._solver_opts = validate_type("solver_opts", value, dict, cast=False)

    @property
    def verbose(self):
        """Verbose progress printout.

        Returns
        -------
        bool
            Verbose progress printout status.
        """
        return self._verbose

    @verbose.setter
    def verbose(self, value):
        self._verbose = validate_type("verbose", value, bool)

    def fields(self, m=None):
        r"""Return the computed geophysical fields for the model provided.

        Parameters
        ----------
        m : (n_param,) numpy.ndarray
            The model parameters.

        Returns
        -------
        simpeg.fields.Fields
            Computed geophysical fields for the model provided.

        """
        raise NotImplementedError("fields has not been implemented for this ")

    def dpred(self, m=None, f=None):
        r"""Predicted data for the model provided.

        Parameters
        ----------
        m : (n_param,) numpy.ndarray
            The model parameters.
        f : simpeg.fields.Fields, optional
            If provided, will be used to compute the predicted data
            without recalculating the fields.

        Returns
        -------
        (n_data, ) numpy.ndarray
            The predicted data vector.
        """
        if self.survey is None:
            raise AttributeError(
                "The survey has not yet been set and is required to compute "
                "data. Please set the survey for the simulation: "
                "simulation.survey = survey"
            )

        if f is None:
            if m is None:
                m = self.model

            f = self.fields(m)

        data = Data(self.survey)
        for src in self.survey.source_list:
            for rx in src.receiver_list:
                data[src, rx] = rx.eval(src, self.mesh, f)
        return mkvc(data)

    @timeIt
    def Jvec(self, m, v, f=None):
        r"""Compute the Jacobian times a vector for the model provided.

        The Jacobian defines the derivative of the predicted data vector with respect to the
        model parameters. For a data vector :math:`\mathbf{d}` predicted for a set of model parameters
        :math:`\mathbf{m}`, the Jacobian is an (n_data, n_param) matrix whose elements
        are given by:

        .. math::
            J_{ij} = \frac{\partial d_i}{\partial m_j}

        For a model `m` and vector `v`, the ``Jvec`` method computes the matrix-vector product

        .. math::
            \mathbf{u} = \mathbf{J \, v}

        Parameters
        ----------
        m : (n_param, ) numpy.ndarray
            The model parameters.
        v : (n_param, ) numpy.ndarray
            Vector we are multiplying.
        f : simpeg.field.Fields, optional
            If provided, fields will not need to be recomputed for the
            current model to compute `Jvec`.

        Returns
        -------
        (n_data, ) numpy.ndarray
            The Jacobian times a vector for the model and vector provided.
        """
        raise NotImplementedError("Jvec is not yet implemented.")

    @timeIt
    def Jtvec(self, m, v, f=None):
        r"""Compute the Jacobian transpose times a vector for the model provided.

        The Jacobian defines the derivative of the predicted data vector with respect to the
        model parameters. For a data vector :math:`\mathbf{d}` predicted for a set of model parameters
        :math:`\mathbf{m}`, the Jacobian is an ``(n_data, n_param)`` matrix whose elements
        are given by:

        .. math::
            J_{ij} = \frac{\partial d_i}{\partial m_j}

        For a model `m` and vector `v`, the ``Jtvec`` method computes the matrix-vector product with the adjoint-sensitivity

        .. math::
            \mathbf{u} = \mathbf{J^T \, v}

        Parameters
        ----------
        m : (n_param, ) numpy.ndarray
            The model parameters.
        v : (n_data, ) numpy.ndarray
            Vector we are multiplying.
        f : simpeg.field.Fields, optional
            If provided, fields will not need to be recomputed for the
            current model to compute `Jtvec`.

        Returns
        -------
        (n_param, ) numpy.ndarray
            The Jacobian transpose times a vector for the model and vector provided.
        """
        raise NotImplementedError("Jtvec is not yet implemented.")

    @timeIt
    def Jvec_approx(self, m, v, f=None):
        r"""Approximation of the Jacobian times a vector for the model provided.

        The Jacobian defines the derivative of the predicted data vector with respect to the
        model parameters. For a data vector :math:`\mathbf{d}` predicted for a set of model parameters
        :math:`\mathbf{m}`, the Jacobian is an ``(n_data, n_param)`` matrix whose elements
        are given by:

        .. math::
            J_{ij} = \frac{\partial d_i}{\partial m_j}

        For a model `m` and vector `v`, the ``Jvec_approx`` method **approximates**
        the matrix-vector product:

        .. math::
            \mathbf{u} = \mathbf{J \, v}

        Parameters
        ----------
        m : (n_param, ) numpy.ndarray
            The model parameters.
        v : (n_data, ) numpy.ndarray
            Vector we are multiplying.
        f : simpeg.field.Fields, optional
            If provided, fields will not need to be recomputed for the
            current model to compute `Jtvec`.

        Returns
        -------
        (n_param, ) numpy.ndarray
            Approximation of the Jacobian times a vector for the model provided.
        """
        return self.Jvec(m, v, f)

    @timeIt
    def Jtvec_approx(self, m, v, f=None):
        r"""Approximation of the Jacobian transpose times a vector for the model provided.

        The Jacobian defines the derivative of the predicted data vector with respect to the
        model parameters. For a data vector :math:`\mathbf{d}` predicted for a set of model parameters
        :math:`\mathbf{m}`, the Jacobian is an ``(n_data, n_param)`` matrix whose elements
        are given by:

        .. math::
            J_{ij} = \frac{\partial d_i}{\partial m_j}

        For a model `m` and vector `v`, the ``Jtvec_approx`` method **approximates**
        the matrix-vector product:

        .. math::
            \mathbf{u} = \mathbf{J^T \, v}

        Parameters
        ----------
        m : (n_param, ) numpy.ndarray
            The model parameters.
        v : (n_data, ) numpy.ndarray
            Vector we are multiplying.
        f : simpeg.field.Fields, optional
            If provided, fields will not need to be recomputed for the
            current model to compute `Jtvec`.

        Returns
        -------
        (n_param, ) numpy.ndarray
            Approximation of the Jacobian transpose times a vector for the model provided.
        """
        return self.Jtvec(m, v, f)

    @count
    def residual(self, m, dobs, f=None):
        r"""The data residual.

        This method computes and returns the data residual for the model provided.
        Where :math:`\mathbf{d}_\text{obs}` are the observed data values, and :math:`\mathbf{d}_\text{pred}`
        are the predicted data values for model parameters :math:`\mathbf{m}`, the data
        residual is given by:

        .. math::
            \mathbf{r}(\mathbf{m}) = \mathbf{d}_\text{pred} - \mathbf{d}_\text{obs}

        Parameters
        ----------
        m : (n_param, ) numpy.ndarray
            The model parameters.
        dobs : (n_data, ) numpy.ndarray
            The observed data values.
        f : simpeg.fields.Fields, optional
            If provided, fields will not need to be recomputed when solving the forward problem.

        Returns
        -------
        (n_data, ) numpy.ndarray
            The data residual.

        """
        return mkvc(self.dpred(m, f=f) - dobs)

    def make_synthetic_data(
        self,
        m,
        relative_error=0.05,
        noise_floor=0.0,
        f=None,
        add_noise=False,
        random_seed: RandomSeed | None = None,
        **kwargs,
    ):
        r"""Make synthetic data for the model and Gaussian noise provided.

        This method generates and returns a :py:class:`simpeg.data.SyntheticData` object
        for the model and standard deviation of Gaussian noise provided.

        Parameters
        ----------
        m : (n_param, ) numpy.ndarray
            The model parameters.
        relative_error : float, numpy.ndarray
            Assign relative uncertainties to the data using relative error; sometimes
            referred to as percent uncertainties. For each datum, we assume the
            standard deviation of Gaussian noise is the relative error times the
            absolute value of the datum; i.e. :math:`C_\text{err} \times |d|`.
        noise_floor : float, numpy.ndarray
            Assign floor/absolute uncertainties to the data. For each datum, we assume
            standard deviation of Gaussian noise is equal to `noise_floor`.
        f : simpeg.fields.Fields, optional
            If provided, fields will not need to be recomputed when solving the
            forward problem to obtain noiseless data.
        add_noise : bool
            Whether to add gaussian noise to the synthetic data or not.
        random_seed : None or :class:`~simpeg.typing.RandomSeed`, optional
            Random seed used for random sampling. It can either be an int or
            a predefined Numpy random number generator (see
            ``numpy.random.default_rng``).

        Returns
        -------
        simpeg.data.SyntheticData
            A SimPEG synthetic data object, which organizes both clean and noisy data.
        """

        std = kwargs.pop("std", None)
        if std is not None:
            raise TypeError(
                "The std parameter has been removed. " "Please use relative_error."
            )

        if f is None:
            f = self.fields(m)

        dclean = self.dpred(m, f=f)

        if add_noise is True:
            random_num_generator = np.random.default_rng(seed=random_seed)
            std = np.sqrt((relative_error * np.abs(dclean)) ** 2 + noise_floor**2)
            noise = random_num_generator.normal(loc=0, scale=std, size=dclean.shape)
            dobs = dclean + noise
        else:
            dobs = dclean

        return SyntheticData(
            survey=self.survey,
            dobs=dobs,
            dclean=dclean,
            relative_error=relative_error,
            noise_floor=noise_floor,
        )


class BaseTimeSimulation(BaseSimulation):
    r"""Base class for time domain simulations.

    The ``BaseTimeSimulation`` defines properties and methods that are required
    when the finite volume approach is used to solve time-dependent forward simulations.
    Presently, SimPEG discretizes in time using the backward Euler approach.
    And as such, the user must now define the step lengths for the forward simulation.

    Parameters
    ----------
    mesh : discretize.base.BaseMesh, optional
        Mesh on which the forward problem is discretized. This is not necessarily
        the same as the mesh on which the simulation is defined.
    t0 : float, optional
        Initial time, in seconds, for the time-dependent forward simulation.
    time_steps : (n_steps, ) numpy.ndarray, optional
        The time step lengths, in seconds, for the time domain simulation.
        This property can be also be set using a compact form; see *Notes*.

    Notes
    -----
    There are two ways in which the user can set the ``time_steps`` property
    for the forward simulation. The most basic approach is to use a ``(n_steps, )``
    :py:class:`numpy.ndarray` that explicitly defines the step lengths in order.
    I.e.:

    >>> sim.time_steps = np.r_[1e-6, 1e-6, 1e-6, 1e-5, 1e-5, 1e-4, 1e-4]

    We can define also define the step lengths in compact for when the same
    step length is reused multiple times in succession. In this case, the
    ``time_steps`` property is set using a ``list`` of ``tuple``. Each
    ``tuple`` contains the step length and number of times that step is repeated.
    The time stepping defined above can be set equivalently with:

    >>> sim.time_steps = [(1e-6, 3), (1e-5, 2), (1e-4, 2)]

    When set, the :py:func:`discretize.utils.unpack_widths` utility is
    used to convert the ``list`` of ``tuple`` to its (n_steps, ) :py:class:`numpy.ndarray`
    representation.
    """

    def __init__(self, mesh=None, t0=0.0, time_steps=None, **kwargs):
        self.t0 = t0
        self.time_steps = time_steps
        super().__init__(mesh=mesh, **kwargs)

    @property
    def time_steps(self):
        """Time step lengths, in seconds, for the time domain simulation.

        There are two ways in which the user can set the ``time_steps`` property
        for the forward simulation. The most basic approach is to use a ``(n_steps, )``
        :py:class:`numpy.ndarray` that explicitly defines the step lengths in order.
        I.e.:

        >>> sim.time_steps = np.r_[1e-6, 1e-6, 1e-6, 1e-5, 1e-5, 1e-4, 1e-4]

        We can define also define the step lengths in compact for when the same
        step length is reused multiple times in succession. In this case, the
        ``time_steps`` property is set using a ``list`` of ``tuple``. Each
        ``tuple`` contains the step length and number of times that step is repeated.
        The time stepping defined above can be set equivalently with:

        >>> sim.time_steps = [(1e-6, 3), (1e-5, 2), (1e-4, 2)]

        When set, the :py:func:`discretize.utils.unpack_widths` utility is
        used to convert the ``list`` of ``tuple`` to its ``(n_steps, )`` :py:class:`numpy.ndarray`
        representation.

        Returns
        -------
        (n_steps, ) numpy.ndarray
            The time step lengths for the time domain simulation.
        """
        return self._time_steps

    @time_steps.setter
    def time_steps(self, value):
        if value is not None:
            if isinstance(value, list):
                value = unpack_widths(value)
            value = validate_ndarray_with_shape("time_steps", value, shape=("*",))
        self._time_steps = value
        del self.time_mesh

    @property
    def t0(self):
        """Initial time, in seconds, for the time-dependent forward simulation.

        Returns
        -------
        float
            Initial time, in seconds, for the time-dependent forward simulation.
        """
        return self._t0

    @t0.setter
    def t0(self, value):
        self._t0 = validate_float("t0", value)
        del self.time_mesh

    @property
    def time_mesh(self):
        r"""Time mesh for easy interpolation to observation times.

        The time mesh is constructed internally from the :py:attr:`t0` and
        :py:attr:`time_steps` properties using the :py:class:`discretize.TensorMesh` class.
        The ``time_mesh`` property allows for easy interpolation from fields computed at
        discrete time-steps, to an arbitrary set of observation
        times within the continuous interval (:math:`t_0 , t_\text{end}`).

        Returns
        -------
        discretize.TensorMesh
            The time mesh.
        """
        if getattr(self, "_time_mesh", None) is None:
            self._time_mesh = TensorMesh(
                [
                    self.time_steps,
                ],
                x0=[self.t0],
            )
        return self._time_mesh

    @time_mesh.deleter
    def time_mesh(self):
        if hasattr(self, "_time_mesh"):
            del self._time_mesh

    @property
    def nT(self):
        """Total number of time steps.

        Returns
        -------
        int
            Total number of time steps.
        """
        return self.time_mesh.n_cells

    @property
    def times(self):
        """Evaluation times.

        Returns the discrete set of times at which the fields are computed for
        the forward simulation.

        Returns
        -------
        (nT, ) numpy.ndarray
            The discrete set of times at which the fields are computed for
            the forward simulation.
        """
        return self.time_mesh.nodes_x

    def dpred(self, m=None, f=None):
        # Docstring inherited from BaseSimulation.
        if self.survey is None:
            raise AttributeError(
                "The survey has not yet been set and is required to compute "
                "data. Please set the survey for the simulation: "
                "simulation.survey = survey"
            )

        if f is None:
            f = self.fields(m)

        data = Data(self.survey)
        for src in self.survey.source_list:
            for rx in src.receiver_list:
                data[src, rx] = rx.eval(src, self.mesh, self.time_mesh, f)
        return data.dobs


##############################################################################
#                                                                            #
#                           Linear Simulation                                #
#                                                                            #
##############################################################################


class LinearSimulation(BaseSimulation, star_excludes=["solver", "solver_opts"]):
    r"""Linear forward simulation class.

    The ``LinearSimulation`` class is used to define forward simulations of the form:

    .. math::
        \mathbf{d} = \mathbf{G \, f}(\mathbf{m})

    where :math:`\mathbf{m}` are the model parameters, :math:`\mathbf{f}` is a
    mapping operator (optional) from the model space to a user-defined parameter space,
    :math:`\mathbf{d}` is the predicted data vector, and :math:`\mathbf{G}` is an
    ``(n_data, n_param)`` linear operator.

    The ``LinearSimulation`` class is generally used as a base class that is inherited by
    other simulation classes within SimPEG. However, it can be used directly as a
    simulation class if the :py:attr:`G` property is used to set the linear forward
    operator directly.

    By default, we assume the mapping operator :math:`\mathbf{f}` is the identity map,
    and that the forward simulation reduces to:

    .. math::
        \mathbf{d} = \mathbf{G \, m}

    Parameters
    ----------
    %(super.mesh)
    linear_model : array_like
        The linear model parameters.
    model_map : simpeg.maps.IdentityMap
        Mapping from the model parameters to vector that the linear operator acts on.
    G : (n_data, n_param) array_like
        The linear operator. For a ``model_map`` that maps within the same vector space
        (e.g. the identity map), the dimension ``n_param`` equals the number of model parameters.
        If not, the dimension ``n_param`` of the linear operator will depend on the mapping.
    %(super.*)
    """

    linear_model, model_map, model_deriv = props.Invertible(
        "The model for a linear problem"
    )

<<<<<<< HEAD
    def __init__(
        self,
        mesh: Optional[BaseMesh] = None,
        linear_model: Optional[npt.ArrayLike] = None,
        model_map: Optional[maps.IdentityMap] = None,
        G: Optional[npt.ArrayLike] = None,
        **kwargs,
    ):

        super().__init__(mesh=mesh, **kwargs)
        self.linear_model = linear_model
        self.model_map = model_map
        self.solver = None

=======
    # linear simulations do not have a solver so set it to `None` here
    solver = None

    def __init__(self, mesh=None, linear_model=None, model_map=None, G=None, **kwargs):
        super().__init__(mesh=mesh, **kwargs)
        self.linear_model = linear_model
        self.model_map = model_map
>>>>>>> b8014595
        if G is not None:
            self.G = G

        if self.survey is None:
            # Give it an empty survey
            self.survey = BaseSurvey([])
        if self.survey.nD == 0:
            # try seting the number of data to G
            if getattr(self, "G", None) is not None:
                self.survey._vnD = np.r_[self.G.shape[0]]

    @property
    def G(self):
        """The linear operator.

        Returns
        -------
        (n_data, n_param) numpy.ndarray or scipy.sparse.csr_matrix
            The linear operator. For a :py:attr:`model_map` that maps within the same vector space
            (e.g. the identity map), the dimension ``n_param`` equals the number of model parameters.
            If not, the dimension ``n_param`` of the linear operator will depend on the mapping.
        """
        if getattr(self, "_G", None) is not None:
            return self._G
        else:
            warnings.warn("G has not been implemented for the simulation", stacklevel=2)
        return None

    @G.setter
    def G(self, G):
        # Allows setting G in a LinearSimulation.
        # TODO should be validated
        self._G = G

    def fields(self, m):
        # Docstring inherited from BaseSimulation.
        self.model = m
        return self.G.dot(self.linear_model)

    def dpred(self, m=None, f=None):
        # Docstring inherited from BaseSimulation
        if m is not None:
            self.model = m
        if f is not None:
            return f
        return self.fields(self.model)

    def getJ(self, m, f=None):
        r"""Returns the full Jacobian.

        The general definition of the linear forward simulation is:

        .. math::
            \mathbf{d} = \mathbf{G \, f}(\mathbf{m})

        where :math:`\mathbf{f}` is a mapping operator (optional) from the model space
        to a user-defined parameter space, and :math:`\mathbf{G}` is an (n_data, n_param)
        linear operator. The ``getJ`` method forms and returns the full Jacobian:

        .. math::
            \mathbf{J}(\mathbf{m}) = \mathbf{G} \frac{\partial \mathbf{f}}{\partial \mathbf{m}}

        for the model :math:`\mathbf{m}` provided. When :math:`\mathbf{f}` is the identity map
        (default), the Jacobian is no longer model-dependent and reduces to:

        .. math::
            \mathbf{J} = \mathbf{G}

        Parameters
        ----------
        m : numpy.ndarray
            The model vector.
        f : None
            Precomputed fields are not used to speed up the computation of the
            Jacobian for linear problems.

        Returns
        -------
        J : (n_data, n_param) numpy.ndarray
            :math:`J = G\frac{\partial f}{\partial\mathbf{m}}`.
            Where :math:`f` is :attr:`model_map`.
        """
        self.model = m
        # self.model_deriv is likely a sparse matrix
        # and G is possibly dense, thus we need to do..
        return (self.model_deriv.T.dot(self.G.T)).T

    def Jvec(self, m, v, f=None):
        # Docstring inherited from BaseSimulation
        self.model = m
        return self.G.dot(self.model_deriv * v)

    def Jtvec(self, m, v, f=None):
        # Docstring inherited from BaseSimulation
        self.model = m
        return self.model_deriv.T * self.G.T.dot(v)


class ExponentialSinusoidSimulation(LinearSimulation, star_excludes=["mesh", "G"]):
    r"""Simulation class for exponentially decaying sinusoidal kernel functions.

    This is the simulation class for the linear problem consisting of
    exponentially decaying sinusoids. The entries of the linear operator
    :math:`\mathbf{G}` are:

    .. math::

        G_{ik} = \int_\Omega e^{p \, j_i \, x_k} \cos(\pi \, q \, j_i \, x_k) \, dx

    The model is defined on a 1D :py:class:`discretize.TensorMesh`, and :math:`x_k`
    are the cell center locations. :math:`p \leq 0` defines the rate of exponential
    decay of the kernel functions. :math:`q` defines the rate of oscillation of
    the kernel functions. And :math:`j_i \in [j_0, ... , j_n]` controls the spread
    of the kernel functions; the number of which is set using the ``n_kernels``
    property.

    .. tip::

        For proper scaling, we advise defining the 1D tensor mesh to
        discretize the interval [0, 1].

    The kernel functions take the form:

    .. math::

        \int_x e^{p j_k x} \cos(\pi q j_k x) \quad, j_k \in [j_0, ..., j_n]

    The model is defined at cell centers while the kernel functions are defined on nodes.
    The trapezoid rule is used to evaluate the integral

    .. math::

        d_j = \int g_j(x) m(x) dx

    to define our data.

    Parameters
    ----------
    n_kernels : int
        The number of kernel factors for the linear problem; i.e. the number of
        :math:`j_i \in [j_0, ... , j_n]`. This sets the number of rows
        in the linear forward operator.
    p : float
        Exponent specifying the decay (`p \leq 0`) or growth (`p \geq 0`) of the kernel. For decay, set :math:`p \leq 0`.
    q : float
        Rate of oscillation of the kernel.
    j0 : float
        Minimum value for the spread of the kernel factors.
    jn : float
        Maximum value for the spread of the kernel factors.
    %(super.*)
    """

    def __init__(self, n_kernels=20, p=-0.25, q=0.25, j0=0.0, jn=60.0, **kwargs):
        self.n_kernels = n_kernels
        self.p = p
        self.q = q
        self.j0 = j0
        self.jn = jn
        super(ExponentialSinusoidSimulation, self).__init__(**kwargs)

    @property
    def n_kernels(self):
        r"""The number of kernel factors for the linear problem.

        Where :math:`j_0` represents the minimum value for the spread of
        kernel factors and :math:`j_n` represents the maximum, ``n_kernels``
        defines the number of kernel factors :math:`j_i \in [j_0, ... , j_n]`.
        This ultimately sets the number of rows in the linear forward operator.

        Returns
        -------
        int
            The number of kernel factors for the linear problem.
        """
        return self._n_kernels

    @n_kernels.setter
    def n_kernels(self, value):
        self._n_kernels = validate_integer("n_kernels", value, min_val=1)

    @property
    def p(self):
        """Rate of exponential decay of the kernel.

        Returns
        -------
        float
            Rate of exponential decay of the kernel.
        """
        return self._p

    @p.setter
    def p(self, value):
        self._p = validate_float("p", value)

    @property
    def q(self):
        """Rate of oscillation of the kernel.

        Returns
        -------
        float
            Rate of oscillation of the kernel.
        """
        return self._q

    @q.setter
    def q(self, value):
        self._q = validate_float("q", value)

    @property
    def j0(self):
        """Minimum value for the spread of the kernel factors.

        Returns
        -------
        float
            Minimum value for the spread of the kernel factors.
        """
        return self._j0

    @j0.setter
    def j0(self, value):
        self._j0 = validate_float("j0", value)

    @property
    def jn(self):
        """Maximum value for the spread of the kernel factors.

        Returns
        -------
        float
            Maximum value for the spread of the kernel factors.
        """
        return self._jn

    @jn.setter
    def jn(self, value):
        self._jn = validate_float("jn", value)

    @property
    def jk(self):
        """The set of kernel factors controlling the spread of the kernel functions.

        Returns
        -------
        (n_kernels, ) numpy.ndarray
            The set of kernel factors controlling the spread of the kernel functions.
        """
        if getattr(self, "_jk", None) is None:
            self._jk = np.linspace(self.j0, self.jn, self.n_kernels)
        return self._jk

    def g(self, k):
        """Kernel functions evaluated for kernel factor :math:`j_k`.

        This method computes the row of the linear forward operator for
        the kernel functions for kernel factor :math:`j_k`, given :math:`k`

        Parameters
        ----------
        k : int
            Kernel functions for kernel factor *k*

        Returns
        -------
        (n_param, ) numpy.ndarray
            Kernel functions evaluated for kernel factor *k*.
        """
        return np.exp(self.p * self.jk[k] * self.mesh.nodes_x) * np.cos(
            np.pi * self.q * self.jk[k] * self.mesh.nodes_x
        )

    @property
    def G(self):
        """The linear forward operator.

        Returns
        -------
        (n_kernels, n_param) numpy.ndarray
            The linear forward operator.
        """
        if getattr(self, "_G", None) is None:
            G_nodes = np.empty((self.mesh.n_nodes, self.n_kernels))

            for i in range(self.n_kernels):
                G_nodes[:, i] = self.g(i)

            self._G = (self.mesh.average_node_to_cell @ G_nodes).T @ sdiag(
                self.mesh.cell_volumes
            )
        return self._G<|MERGE_RESOLUTION|>--- conflicted
+++ resolved
@@ -12,12 +12,8 @@
 
 from discretize.base import BaseMesh
 from discretize import TensorMesh
-<<<<<<< HEAD
-from discretize.utils import unpack_widths, sdiag
-from pymatsolver.solvers import Base as BaseSolver
-=======
 from discretize.utils import unpack_widths, sdiag, mkvc
->>>>>>> b8014595
+from pymatsolver.solvers import Base
 
 from . import props
 from . import maps
@@ -88,7 +84,7 @@
         self,
         mesh: Optional[BaseMesh] = None,
         survey: Optional[BaseSurvey] = None,
-        solver: Optional[BaseSolver] = None,
+        solver: Optional[type[Base]] = None,
         solver_opts: Optional[Dict[str, Any]] = None,
         sensitivity_path: Optional[str] = None,
         counter: Optional[Counter] = None,
@@ -765,7 +761,9 @@
         "The model for a linear problem"
     )
 
-<<<<<<< HEAD
+    # linear simulations do not have a solver so set it to `None` here
+    solver = None
+
     def __init__(
         self,
         mesh: Optional[BaseMesh] = None,
@@ -778,17 +776,6 @@
         super().__init__(mesh=mesh, **kwargs)
         self.linear_model = linear_model
         self.model_map = model_map
-        self.solver = None
-
-=======
-    # linear simulations do not have a solver so set it to `None` here
-    solver = None
-
-    def __init__(self, mesh=None, linear_model=None, model_map=None, G=None, **kwargs):
-        super().__init__(mesh=mesh, **kwargs)
-        self.linear_model = linear_model
-        self.model_map = model_map
->>>>>>> b8014595
         if G is not None:
             self.G = G
 
