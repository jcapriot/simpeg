import discretize.base
import numpy as np
import scipy.sparse as sp
from scipy import constants
from ... import utils, props
<<<<<<< HEAD
from ...utils import validate_type
=======
from ...base import WaterRetention, HydraulicConductivity
>>>>>>> 19a8dcef


def _get_projections(u):
    """Get the projections for each domain in the pressure head (u)"""
    nP = len(u)
    bools = u >= 0
    ind_p = np.where(bools)[0]
    ind_n = np.where(~bools)[0]
    P_p = sp.csr_matrix((np.ones(len(ind_p)), (ind_p, ind_p)), shape=(nP, nP))
    P_n = sp.csr_matrix((np.ones(len(ind_n)), (ind_n, ind_n)), shape=(nP, nP))
    return P_p, P_n


def _partition_args(Hcond, Theta, hcond_args, theta_args, **kwargs):
    hcond_params = {k: kwargs[k] for k in kwargs if k in hcond_args}
    theta_params = {k: kwargs[k] for k in kwargs if k in theta_args}

    other_params = {k: kwargs[k] for k in kwargs if k not in hcond_args + theta_args}

    if len(other_params) > 0:
        raise Exception("Unknown parameters: {}".format(other_params))

    hcond = Hcond(**hcond_params)
    theta = Theta(**theta_params)

    return hcond, theta


<<<<<<< HEAD
class NonLinearModel(props.HasModel):
    """A non linear model that has dependence on the fields and a model"""

    counter = None  #: A simpeg.utils.Counter object

    def __init__(self, mesh, **kwargs):
        self.mesh = mesh
        super(NonLinearModel, self).__init__(**kwargs)

    @property
    def mesh(self):
        return self._mesh

    @mesh.setter
    def mesh(self, value):
        self._mesh = validate_type("mesh", value, discretize.base.BaseMesh, cast=False)

    @property
    def nP(self):
        """Number of parameters in the model."""
        return self.mesh.nC


class BaseWaterRetention(NonLinearModel):

    theta_r, theta_rMap, theta_rDeriv = props.Invertible(
        "residual water content [L3L-3]"
    )

    theta_s, theta_sMap, theta_sDeriv = props.Invertible(
        "saturated water content [L3L-3]"
    )

    def __init__(
        self,
        theta_r=None,
        theta_rMap=theta_rMap,
        theta_s=None,
        theta_sMap=theta_rMap,
        **kwargs,
    ):
        super().__init__(**kwargs)
        self.theta_r = theta_r
        self.theta_rMap = theta_rMap
        self.theta_s = theta_s
        self.theta_sMap = theta_sMap

    def plot(self, ax=None):
        import matplotlib.pyplot as plt

        if ax is None:
            plt.figure()
            ax = plt.subplot(111)

        h = -np.logspace(-2, 3, 1000)
        ax.semilogx(-h, self(h))
        ax.set_title("Water retention curve")
        ax.set_xlabel(r"Soil water potential, $-\psi$")
        ax.set_ylabel("Water content, $\\theta$")


class BaseHydraulicConductivity(NonLinearModel):
    Ks, KsMap, KsDeriv = props.Invertible("Saturated hydraulic conductivity")

    def __init__(self, Ks=None, KsMap=None, **kwargs):
        self.Ks = Ks
        self.KsMap = KsMap
        super().__init__(**kwargs)

    def plot(self, ax=None):
        import matplotlib.pyplot as plt

        if ax is None:
            plt.figure()
            ax = plt.subplot(111)

        h = -np.logspace(-2, 3, 1000)
        ax.loglog(-h, self(h))
        ax.set_title("Hydraulic conductivity function")
        ax.set_xlabel(r"Soil water potential, $-\psi$")
        ax.set_ylabel("Hydraulic conductivity, $K$")


class Haverkamp_theta(BaseWaterRetention):
=======
class Haverkamp_theta(WaterRetention):
>>>>>>> 19a8dcef

    alpha, alphaMap, alphaDeriv = props.Invertible("")

    beta, betaMap, betaDeriv = props.Invertible("")

    def __init__(
        self,
        *,
        theta_r=0.075,
        theta_s=0.287,
        alpha=1.611e06,
        alphaMap=None,
        beta=3.96,
        betaMap=None,
        **kwargs,
    ):
<<<<<<< HEAD
        super().__init__(mesh=mesh, theta_r=theta_r, theta_s=theta_s, **kwargs)
=======
        super().__init__(theta_r=theta_r, theta_s=theta_s, **kwargs)
>>>>>>> 19a8dcef
        self.theta_r = theta_r
        self.theta_s = theta_s
        self.alpha = alpha
        self.alphaMap = alphaMap
        self.beta = beta
        self.betaMap = betaMap

    def _get_params(self):
        return self.theta_r, self.theta_s, self.alpha, self.beta

    def __call__(self, u):
        theta_r, theta_s, alpha, beta = self._get_params()

        f = alpha * (theta_s - theta_r) / (alpha + abs(u) ** beta) + theta_r

        if np.isscalar(theta_s):
            f[u >= 0] = theta_s
        else:
            f[u >= 0] = theta_s[u >= 0]
        return f

    def derivM(self, u):
        """derivative with respect to m

        .. code::

            import sympy as sy

            alpha, u, beta, theta_r, theta_s = sy.symbols(
                'alpha u beta theta_r theta_s', real=True
            )

            f_n = (
                alpha *
                (theta_s - theta_r) /
                (alpha + abs(u)**beta) +
                theta_r
            )
        """
        return (
            self._derivTheta_r(u)
            + self._derivTheta_s(u)
            + self._derivAlpha(u)
            + self._derivBeta(u)
        )

    def _derivTheta_r(self, u):
        if self.theta_rMap is None:
            return utils.Zero()
        theta_r, theta_s, alpha, beta = self._get_params()
        ddm = -alpha / (alpha + abs(u) ** beta) + 1
        ddm[u >= 0] = 0
        dT = utils.sdiag(ddm) * self.theta_rDeriv
        return dT

    def _derivTheta_s(self, u):
        if self.theta_sMap is None:
            return utils.Zero()
        theta_r, theta_s, alpha, beta = self._get_params()
        P_p, P_n = _get_projections(u)  # Compute the positive/negative domains
        dT_p = P_p * self.theta_sDeriv
        dT_n = P_n * utils.sdiag(alpha / (alpha + abs(u) ** beta)) * self.theta_sDeriv
        return dT_p + dT_n

    def _derivAlpha(self, u):
        if self.alphaMap is None:
            return utils.Zero()
        theta_r, theta_s, alpha, beta = self._get_params()
        ddm = -alpha * (-theta_r + theta_s) / (alpha + abs(u) ** beta) ** 2 + (
            -theta_r + theta_s
        ) / (alpha + abs(u) ** beta)
        ddm[u >= 0] = 0
        dA = utils.sdiag(ddm) * self.alphaDeriv
        return dA

    def _derivBeta(self, u):
        if self.betaMap is None:
            return utils.Zero()
        theta_r, theta_s, alpha, beta = self._get_params()
        ddm = (
            -alpha
            * (-theta_r + theta_s)
            * np.log(abs(u))
            * abs(u) ** beta
            / (alpha + abs(u) ** beta) ** 2
        )
        ddm[u >= 0] = 0
        dN = utils.sdiag(ddm) * self.betaDeriv
        return dN

    def derivU(self, u):
        theta_r, theta_s, alpha, beta = self._get_params()

        g = (
            alpha
            * ((theta_s - theta_r) / (alpha + abs(u) ** beta) ** 2)
            * (-beta * abs(u) ** (beta - 1) * np.sign(u))
        )
        g[u >= 0] = 0
        g = utils.sdiag(g)
        return g


<<<<<<< HEAD
class Haverkamp_k(BaseHydraulicConductivity):
=======
class Haverkamp_k(HydraulicConductivity):
>>>>>>> 19a8dcef

    A, AMap, ADeriv = props.Invertible("fitting parameter")

    gamma, gammaMap, gammaDeriv = props.Invertible("fitting parameter")

    def __init__(
        self,
        *,
        Ks=9.44e-03,
        KsMap=None,
        A=1.175e06,
        AMap=None,
        gamma=4.74,
        gammaMap=None,
        **kwargs,
    ):
<<<<<<< HEAD
        super().__init__(mesh=mesh, Ks=Ks, KsMap=KsMap, **kwargs)
=======
        super().__init__(Ks=Ks, KsMap=KsMap, **kwargs)
>>>>>>> 19a8dcef
        self.A = A
        self.AMap = AMap
        self.gamma = gamma
        self.gammaMap = gammaMap

    def _get_params(self):
        return self.Ks, self.A, self.gamma

    def __call__(self, u):
        Ks, A, gamma = self._get_params()
        P_p, P_n = _get_projections(u)  # Compute the positive/negative domains
        f_p = P_p * np.ones(len(u)) * Ks  # ensures scalar Ks works
        f_n = P_n * Ks * A / (A + abs(u) ** gamma)
        return f_p + f_n

    def derivU(self, u):
        Ks, A, gamma = self._get_params()
        g = -(Ks * A * gamma * abs(u) ** (gamma - 1) * np.sign(u)) / (
            (A + abs(u) ** gamma) ** 2
        )
        g[u >= 0] = 0
        return utils.sdiag(g)

    def derivM(self, u):
        return self._derivKs(u) + self._derivA(u) + self._derivGamma(u)

    def _derivKs(self, u):
        if self.KsMap is None:
            return utils.Zero()

        Ks, A, gamma = self._get_params()
        P_p, P_n = _get_projections(u)  # Compute the positive/negative domains

        dKs_dm_p = P_p * self.KsDeriv
        dKs_dm_n = P_n * utils.sdiag(A / (A + abs(u) ** gamma)) * self.KsDeriv
        return dKs_dm_p + dKs_dm_n

    def _derivA(self, u):
        if self.AMap is None:
            return utils.Zero()
        Ks, A, gamma = self._get_params()
        ddm = Ks / (A + abs(u) ** gamma) - Ks * A / (A + abs(u) ** gamma) ** 2
        ddm[u >= 0] = 0
        dA_dm = utils.sdiag(ddm) * self.ADeriv
        return dA_dm

    def _derivGamma(self, u):
        if self.gammaMap is None:
            return utils.Zero()
        Ks, A, gamma = self._get_params()
        ddm = -(A * Ks * np.log(abs(u)) * abs(u) ** gamma) / (A + abs(u) ** gamma) ** 2
        ddm[u >= 0] = 0
        dGamma_dm = utils.sdiag(ddm) * self.gammaDeriv
        return dGamma_dm


def haverkamp(**kwargs):
    return _partition_args(
        Haverkamp_k,
        Haverkamp_theta,
        ["Ks", "A", "gamma"],
        ["alpha", "beta", "theta_r", "theta_s"],
        **kwargs,
    )


class HaverkampParams(object):
    """Holds some default parameterizations for the Haverkamp model."""

    @property
    def celia1990(self):
        """Parameters used in:

        Celia, Michael A., Efthimios T. Bouloutas, and Rebecca L. Zarba.
        "A general mass-conservative numerical solution for the unsaturated
        flow equation." Water Resources Research 26.7 (1990): 1483-1496.
        """
        return {
            "alpha": 1.611e06,
            "beta": 3.96,
            "theta_r": 0.075,
            "theta_s": 0.287,
            "Ks": 9.44e-03,
            "A": 1.175e06,
            "gamma": 4.74,
        }


<<<<<<< HEAD
class Vangenuchten_theta(BaseWaterRetention):
=======
class Vangenuchten_theta(WaterRetention):
>>>>>>> 19a8dcef

    n, nMap, nDeriv = props.Invertible("measure of the pore-size distribution, >1")

    alpha, alphaMap, alphaDeriv = props.Invertible(
        "related to the inverse of the air entry suction [L-1], >0"
    )

    def __init__(
        self,
        *,
        theta_r=0.078,
        theta_s=0.430,
        n=1.56,
        nMap=None,
        alpha=0.036,
        alphaMap=None,
        **kwargs,
    ):
<<<<<<< HEAD
        super().__init__(mesh=mesh, theta_r=theta_r, theta_s=theta_s, **kwargs)
=======
        super().__init__(theta_r=theta_r, theta_s=theta_s, **kwargs)
>>>>>>> 19a8dcef
        self.alpha = alpha
        self.alphaMap = alphaMap
        self.n = n
        self.nMap = nMap

    def _get_params(self):
        return self.theta_r, self.theta_s, self.alpha, self.n

    def __call__(self, u):
        theta_r, theta_s, alpha, n = self._get_params()
        f = (theta_s - theta_r) / (
            (1.0 + abs(alpha * u) ** n) ** (1.0 - 1.0 / n)
        ) + theta_r
        if np.isscalar(theta_s):
            f[u >= 0] = theta_s
        else:
            f[u >= 0] = theta_s[u >= 0]

        return f

    def derivM(self, u):
        """derivative with respect to m

        .. code::

            import sympy as sy

            alpha, u, n, I, Ks, theta_r, theta_s = sy.symbols(
                'alpha u n I Ks theta_r theta_s', real=True
            )

            m = 1.0 - 1.0/n
            theta_e = 1.0 / ((1.0 + sy.functions.Abs(alpha * u) ** n) ** m)

            f_n = (
                (
                    theta_s - theta_r
                ) /
                (
                    (1.0 + abs(alpha * u)**n) ** (1.0 - 1.0 / n)
                ) +
                theta_r
            )
        """
        return (
            self._derivTheta_r(u)
            + self._derivTheta_s(u)
            + self._derivN(u)
            + self._derivAlpha(u)
        )

    def _derivTheta_r(self, u):
        if self.theta_rMap is None:
            return utils.Zero()
        theta_r, theta_s, alpha, n = self._get_params()
        ddm = -((abs(alpha * u) ** n + 1.0) ** (-1.0 + 1.0 / n)) + 1
        ddm[u >= 0] = 0
        dT = utils.sdiag(ddm) * self.theta_rDeriv
        return dT

    def _derivTheta_s(self, u):
        if self.theta_sMap is None:
            return utils.Zero()
        theta_r, theta_s, alpha, n = self._get_params()
        P_p, P_n = _get_projections(u)  # Compute the positive/negative domains
        dT_p = P_p * self.theta_sDeriv
        dT_n = (
            P_n
            * utils.sdiag((abs(alpha * u) ** n + 1.0) ** (-1.0 + 1.0 / n))
            * self.theta_sDeriv
        )
        return dT_p + dT_n

    def _derivN(self, u):
        if self.nMap is None:
            return utils.Zero()
        theta_r, theta_s, alpha, n = self._get_params()
        ddm = (
            (-theta_r + theta_s)
            * (
                (-1.0 + 1.0 / n)
                * np.log(abs(alpha * u))
                * abs(alpha * u) ** n
                / (abs(alpha * u) ** n + 1.0)
                - 1.0 * np.log(abs(alpha * u) ** n + 1.0) / n**2
            )
            * (abs(alpha * u) ** n + 1.0) ** (-1.0 + 1.0 / n)
        )
        ddm[u >= 0] = 0
        dN = utils.sdiag(ddm) * self.nDeriv
        return dN

    def _derivAlpha(self, u):
        if self.alphaMap is None:
            return utils.Zero()
        theta_r, theta_s, alpha, n = self._get_params()
        ddm = (
            n
            * u
            * (-1.0 + 1.0 / n)
            * (-theta_r + theta_s)
            * (abs(alpha * u) ** n + 1.0) ** (-1.0 + 1.0 / n)
            * abs(alpha * u) ** n
            * np.sign(alpha * u)
            / ((abs(alpha * u) ** n + 1.0) * abs(alpha * u))
        )
        ddm[u >= 0] = 0
        dA = utils.sdiag(ddm) * self.alphaDeriv
        return dA

    def derivU(self, u):
        theta_r, theta_s, alpha, n = self._get_params()
        g = (
            -alpha
            * n
            * abs(alpha * u) ** (n - 1)
            * np.sign(alpha * u)
            * (1.0 / n - 1)
            * (theta_r - theta_s)
            * (abs(alpha * u) ** n + 1) ** (1.0 / n - 2)
        )
        g[u >= 0] = 0
        g = utils.sdiag(g)
        return g


<<<<<<< HEAD
class Vangenuchten_k(BaseHydraulicConductivity):
=======
class Vangenuchten_k(HydraulicConductivity):
>>>>>>> 19a8dcef

    I, IMap, IDeriv = props.Invertible("")

    n, nMap, nDeriv = props.Invertible("measure of the pore-size distribution, >1")

    alpha, alphaMap, alphaDeriv = props.Invertible(
        "related to the inverse of the air entry suction [L-1], >0"
    )

    def __init__(
        self,
        *,
        Ks=24.96,
        I=0.5,
        IMap=None,
        n=1.56,
        nMap=None,
        alpha=0.036,
        alphaMap=None,
        **kwargs,
    ):
<<<<<<< HEAD
        super().__init__(mesh=mesh, Ks=Ks, **kwargs)
=======
        super().__init__(Ks=Ks, **kwargs)
>>>>>>> 19a8dcef
        self.I = I
        self.IMap = IMap
        self.n = n
        self.nMap = nMap
        self.alpha = alpha
        self.alphaMap = alphaMap

    def _get_params(self):
        alpha = self.alpha
        I = self.I
        n = self.n
        Ks = self.Ks
        m = 1.0 - 1.0 / n
        return Ks, alpha, I, n, m

    def __call__(self, u):
        Ks, alpha, I, n, m = self._get_params()

        P_p, P_n = _get_projections(u)  # Compute the positive/negative domains
        theta_e = 1.0 / ((1.0 + abs(alpha * u) ** n) ** m)
        f_p = P_p * np.ones(len(u)) * Ks  # ensures scalar Ks works
        f_n = P_n * Ks * theta_e**I * ((1.0 - (1.0 - theta_e ** (1.0 / m)) ** m) ** 2)
        return f_p + f_n

    def derivM(self, u):
        """derivative with respect to m

        .. code::

            import sympy as sy

            alpha, u, n, I, Ks, theta_r, theta_s = sy.symbols(
                'alpha u n I Ks theta_r theta_s', real=True
            )

            m = 1.0 - 1.0/n
            theta_e = 1.0 / ((1.0 + sy.functions.Abs(alpha * u) ** n) ** m)

            f_n = Ks * theta_e ** I * (
                (1.0 - (1.0 - theta_e ** (1.0 / m)) ** m) ** 2
            )

            f_n = (
                (
                    theta_s - theta_r
                ) /
                (
                    (1.0 + abs(alpha * u)**n) ** (1.0 - 1.0 / n)
                ) +
                theta_r
            )
        """
        return (
            self._derivKs(u) + self._derivI(u) + self._derivN(u) + self._derivAlpha(u)
        )

    def _derivKs(self, u):
        if self.KsMap is None:
            return utils.Zero()

        Ks, alpha, I, n, m = self._get_params()
        P_p, P_n = _get_projections(u)  # Compute the positive/negative domains
        theta_e = 1.0 / ((1.0 + abs(alpha * u) ** n) ** m)
        dKs_dm_p = P_p * self.KsDeriv
        dKs_dm_n = (
            P_n
            * utils.sdiag(theta_e**I * ((1.0 - (1.0 - theta_e ** (1.0 / m)) ** m) ** 2))
            * self.KsDeriv
        )
        return dKs_dm_p + dKs_dm_n

    def _derivAlpha(self, u):
        if self.alphaMap is None:
            return utils.Zero()
        Ks, alpha, I, n, m = self._get_params()
        ddm = I * u * n * Ks * abs(alpha * u) ** (n - 1) * np.sign(alpha * u) * (
            1.0 / n - 1
        ) * ((abs(alpha * u) ** n + 1) ** (1.0 / n - 1)) ** (I - 1) * (
            (
                1
                - 1.0
                / ((abs(alpha * u) ** n + 1) ** (1.0 / n - 1)) ** (1.0 / (1.0 / n - 1))
            )
            ** (1 - 1.0 / n)
            - 1
        ) ** 2 * (
            abs(alpha * u) ** n + 1
        ) ** (
            1.0 / n - 2
        ) - (
            2
            * u
            * n
            * Ks
            * abs(alpha * u) ** (n - 1)
            * np.sign(alpha * u)
            * (1.0 / n - 1)
            * ((abs(alpha * u) ** n + 1) ** (1.0 / n - 1)) ** I
            * (
                (
                    1
                    - 1.0
                    / ((abs(alpha * u) ** n + 1) ** (1.0 / n - 1))
                    ** (1.0 / (1.0 / n - 1))
                )
                ** (1 - 1.0 / n)
                - 1
            )
            * (abs(alpha * u) ** n + 1) ** (1.0 / n - 2)
        ) / (
            ((abs(alpha * u) ** n + 1) ** (1.0 / n - 1)) ** (1.0 / (1.0 / n - 1) + 1)
            * (
                1
                - 1.0
                / ((abs(alpha * u) ** n + 1) ** (1.0 / n - 1)) ** (1.0 / (1.0 / n - 1))
            )
            ** (1.0 / n)
        )
        ddm[u >= 0] = 0
        dA = utils.sdiag(ddm) * self.alphaDeriv
        return dA

    def _derivN(self, u):
        if self.nMap is None:
            return utils.Zero()
        Ks, alpha, I, n, m = self._get_params()
        ddm = 1.0 * I * Ks * (
            1.0 * (abs(alpha * u) ** n + 1.0) ** (-1.0 + 1.0 / n)
        ) ** I * (
            (-1.0 + 1.0 / n)
            * np.log(abs(alpha * u))
            * abs(alpha * u) ** n
            / (abs(alpha * u) ** n + 1.0)
            - 1.0 * np.log(abs(alpha * u) ** n + 1.0) / n**2
        ) * (
            -(
                (
                    -(
                        (1.0 * (abs(alpha * u) ** n + 1.0) ** (-1.0 + 1.0 / n))
                        ** (1.0 / (1.0 - 1.0 / n))
                    )
                    + 1.0
                )
                ** (1.0 - 1.0 / n)
            )
            + 1.0
        ) ** 2 * (
            abs(alpha * u) ** n + 1.0
        ) ** (
            -1.0 + 1.0 / n
        ) * (
            abs(alpha * u) ** n + 1.0
        ) ** (
            1.0 - 1.0 / n
        ) - 2 * Ks * (
            1.0 * (abs(alpha * u) ** n + 1.0) ** (-1.0 + 1.0 / n)
        ) ** I * (
            -(
                (1.0 * (abs(alpha * u) ** n + 1.0) ** (-1.0 + 1.0 / n))
                ** (1.0 / (1.0 - 1.0 / n))
            )
            + 1.0
        ) ** (
            1.0 - 1.0 / n
        ) * (
            -(
                (1.0 * (abs(alpha * u) ** n + 1.0) ** (-1.0 + 1.0 / n))
                ** (1.0 / (1.0 - 1.0 / n))
            )
            * (1.0 - 1.0 / n)
            * (
                1.0
                * (
                    (-1.0 + 1.0 / n)
                    * np.log(abs(alpha * u))
                    * abs(alpha * u) ** n
                    / (abs(alpha * u) ** n + 1.0)
                    - 1.0 * np.log(abs(alpha * u) ** n + 1.0) / n**2
                )
                * (abs(alpha * u) ** n + 1.0) ** (-1.0 + 1.0 / n)
                * (abs(alpha * u) ** n + 1.0) ** (1.0 - 1.0 / n)
                / (1.0 - 1.0 / n)
                - 1.0
                * np.log(1.0 * (abs(alpha * u) ** n + 1.0) ** (-1.0 + 1.0 / n))
                / (n**2 * (1.0 - 1.0 / n) ** 2)
            )
            / (
                -(
                    (1.0 * (abs(alpha * u) ** n + 1.0) ** (-1.0 + 1.0 / n))
                    ** (1.0 / (1.0 - 1.0 / n))
                )
                + 1.0
            )
            + 1.0
            * np.log(
                -(
                    (1.0 * (abs(alpha * u) ** n + 1.0) ** (-1.0 + 1.0 / n))
                    ** (1.0 / (1.0 - 1.0 / n))
                )
                + 1.0
            )
            / n**2
        ) * (
            -(
                (
                    -(
                        (1.0 * (abs(alpha * u) ** n + 1.0) ** (-1.0 + 1.0 / n))
                        ** (1.0 / (1.0 - 1.0 / n))
                    )
                    + 1.0
                )
                ** (1.0 - 1.0 / n)
            )
            + 1.0
        )
        ddm[u >= 0] = 0
        dn = utils.sdiag(ddm) * self.nDeriv
        return dn

    def _derivI(self, u):
        if self.IMap is None:
            return utils.Zero()
        Ks, alpha, I, n, m = self._get_params()
        ddm = (
            Ks
            * (1.0 * (abs(alpha * u) ** n + 1.0) ** (-1.0 + 1.0 / n)) ** I
            * (
                -(
                    (
                        -(
                            (1.0 * (abs(alpha * u) ** n + 1.0) ** (-1.0 + 1.0 / n))
                            ** (1.0 / (1.0 - 1.0 / n))
                        )
                        + 1.0
                    )
                    ** (1.0 - 1.0 / n)
                )
                + 1.0
            )
            ** 2
            * np.log(1.0 * (abs(alpha * u) ** n + 1.0) ** (-1.0 + 1.0 / n))
        )
        ddm[u >= 0] = 0
        dI = utils.sdiag(ddm) * self.IDeriv
        return dI

    def derivU(self, u):
        Ks, alpha, I, n, m = self._get_params()
        ddm = I * alpha * n * Ks * abs(alpha * u) ** (n - 1.0) * np.sign(alpha * u) * (
            1.0 / n - 1.0
        ) * ((abs(alpha * u) ** n + 1) ** (1.0 / n - 1)) ** (I - 1) * (
            (
                1
                - 1.0
                / ((abs(alpha * u) ** n + 1) ** (1.0 / n - 1)) ** (1.0 / (1.0 / n - 1))
            )
            ** (1 - 1.0 / n)
            - 1
        ) ** 2 * (
            abs(alpha * u) ** n + 1
        ) ** (
            1.0 / n - 2
        ) - (
            2
            * alpha
            * n
            * Ks
            * abs(alpha * u) ** (n - 1)
            * np.sign(alpha * u)
            * (1.0 / n - 1)
            * ((abs(alpha * u) ** n + 1) ** (1.0 / n - 1)) ** I
            * (
                (
                    1
                    - 1.0
                    / ((abs(alpha * u) ** n + 1) ** (1.0 / n - 1))
                    ** (1.0 / (1.0 / n - 1))
                )
                ** (1 - 1.0 / n)
                - 1
            )
            * (abs(alpha * u) ** n + 1) ** (1.0 / n - 2)
        ) / (
            ((abs(alpha * u) ** n + 1) ** (1.0 / n - 1)) ** (1.0 / (1.0 / n - 1) + 1)
            * (
                1
                - 1.0
                / ((abs(alpha * u) ** n + 1) ** (1.0 / n - 1)) ** (1.0 / (1.0 / n - 1))
            )
            ** (1.0 / n)
        )
        ddm[u >= 0] = 0
        g = utils.sdiag(ddm)
        return g


def van_genuchten(**kwargs):
    return _partition_args(
        Vangenuchten_k,
        Vangenuchten_theta,
        ["alpha", "n", "Ks", "I"],
        ["alpha", "n", "theta_r", "theta_s"],
        **kwargs,
    )


class VanGenuchtenParams(object):
    """The RETC code for quantifying the hydraulic functions of unsaturated
    soils, Van Genuchten, M Th, Leij, F J, Yates, S R

    Table 3: Average values for selected soil water retention and hydraulic
    conductivity parameters for 11 major soil textural groups
    according to Rawls et al. [1982]
    """

    @property
    def sand(self):
        return {
            "theta_r": 0.020,
            "theta_s": 0.417,
            "alpha": 0.138 * 100.0,
            "n": 1.592,
            "Ks": 504.0 * constants.centi / constants.day,
        }

    @property
    def loamy_sand(self):
        return {
            "theta_r": 0.035,
            "theta_s": 0.401,
            "alpha": 0.115 * 100.0,
            "n": 1.474,
            "Ks": 146.6 * constants.centi / constants.day,
        }

    @property
    def sandy_loam(self):
        return {
            "theta_r": 0.041,
            "theta_s": 0.412,
            "alpha": 0.068 * 100.0,
            "n": 1.322,
            "Ks": 62.16 * constants.centi / constants.day,
        }

    @property
    def loam(self):
        return {
            "theta_r": 0.027,
            "theta_s": 0.434,
            "alpha": 0.090 * 100.0,
            "n": 1.220,
            "Ks": 16.32 * constants.centi / constants.day,
        }

    @property
    def silt_loam(self):
        return {
            "theta_r": 0.015,
            "theta_s": 0.486,
            "alpha": 0.048 * 100.0,
            "n": 1.211,
            "Ks": 31.68 * constants.centi / constants.day,
        }

    @property
    def sandy_clay_loam(self):
        return {
            "theta_r": 0.068,
            "theta_s": 0.330,
            "alpha": 0.036 * 100.0,
            "n": 1.250,
            "Ks": 10.32 * constants.centi / constants.day,
        }

    @property
    def clay_loam(self):
        return {
            "theta_r": 0.075,
            "theta_s": 0.390,
            "alpha": 0.039 * 100.0,
            "n": 1.194,
            "Ks": 5.52 * constants.centi / constants.day,
        }

    @property
    def silty_clay_loam(self):
        return {
            "theta_r": 0.040,
            "theta_s": 0.432,
            "alpha": 0.031 * 100.0,
            "n": 1.151,
            "Ks": 3.60 * constants.centi / constants.day,
        }

    @property
    def sandy_clay(self):
        return {
            "theta_r": 0.109,
            "theta_s": 0.321,
            "alpha": 0.034 * 100.0,
            "n": 1.168,
            "Ks": 2.88 * constants.centi / constants.day,
        }

    @property
    def silty_clay(self):
        return {
            "theta_r": 0.056,
            "theta_s": 0.423,
            "alpha": 0.029 * 100.0,
            "n": 1.127,
            "Ks": 2.16 * constants.centi / constants.day,
        }

    @property
    def clay(self):
        return {
            "theta_r": 0.090,
            "theta_s": 0.385,
            "alpha": 0.027 * 100.0,
            "n": 1.131,
            "Ks": 1.44 * constants.centi / constants.day,
        }

    # From:
    #   INDIRECT METHODS FOR ESTIMATING THE HYDRAULIC
    #   PROPERTIES OF UNSATURATED SOILS
    # @property
    # def siltLoamGE3(self):
    #     """Soil Index: 3310"""
    #     return {"theta_r": 0.139, "theta_s": 0.394, "alpha": 0.00414, "n": 2.15}
    # @property
    # def yoloLightClayK_WC(self):
    #     """Soil Index: None"""
    #     return {"theta_r": 0.205, "theta_s": 0.499, "alpha": 0.02793, "n": 1.71}
    # @property
    # def yoloLightClayK_H(self):
    #     """Soil Index: None"""
    #     return {"theta_r": 0.205, "theta_s": 0.499, "alpha": 0.02793, "n": 1.71}
    # @property
    # def hygieneSandstone(self):
    #     """Soil Index: 4130"""
    #     return {"theta_r": 0.000, "theta_s": 0.256, "alpha": 0.00562, "n": 3.27}
    # @property
    # def lambcrgClay(self):
    #     """Soil Index: 1003"""
    #     return {"theta_r": 0.000, "theta_s": 0.502, "alpha": 0.140, "n": 1.93}
    # @property
    # def beitNetofaClaySoil(self):
    #     """Soil Index: 1006"""
    #     return {"theta_r": 0.000, "theta_s": 0.447, "alpha": 0.00156, "n": 1.17}
    # @property
    # def shiohotSiltyClay(self):
    #     """Soil Index: 1101"""
    #     return {"theta_r": 0.000, "theta_s": 0.456, "alpha": 183, "n":1.17}
    # @property
    # def siltColumbia(self):
    #     """Soil Index: 2001"""
    #     return {"theta_r": 0.146, "theta_s": 0.397,  "alpha": 0.0145, "n": 1.85}
    # @property
    # def siltMontCenis(self):
    #     """Soil Index: 2002"""
    #     return {"theta_r": 0.000, "theta_s": 0.425, "alpha": 0.0103, "n": 1.34}
    # @property
    # def slateDust(self):
    #     """Soil Index: 2004"""
    #     return {"theta_r": 0.000, "theta_s": 0.498, "alpha": 0.00981, "n": 6.75}
    # @property
    # def weldSiltyClayLoam(self):
    #     """Soil Index: 3001"""
    #     return {"theta_r": 0.159, "theta_s": 0.496, "alpha": 0.0136, "n": 5.45}
    # @property
    # def rideauClayLoam_Wetting(self):
    #     """Soil Index: 3101a"""
    #     return {"theta_r": 0.279, "theta_s": 0.419, "alpha": 0.0661, "n": 1.89}
    # @property
    # def rideauClayLoam_Drying(self):
    #     """Soil Index: 3101b"""
    #     return {"theta_r": 0.290, "theta_s": 0.419, "alpha": 0.0177, "n": 3.18}
    # @property
    # def caribouSiltLoam_Drying(self):
    #     """Soil Index: 3301a"""
    #     return {"theta_r": 0.000, "theta_s": 0.451, "alpha": 0.00845, "n": 1.29}
    # @property
    # def caribouSiltLoam_Wetting(self):
    #     """Soil Index: 3301b"""
    #     return {"theta_r": 0.000, "theta_s": 0.450, "alpha": 0.140, "n": 1.09}
    # @property
    # def grenvilleSiltLoam_Wetting(self):
    #     """Soil Index: 3302a"""
    #     return {"theta_r": 0.013, "theta_s": 0523,  "alpha": 0.0630, "n": 1.24}
    # @property
    # def grenvilleSiltLoam_Drying(self):
    #     """Soil Index: 3302c"""
    #     return {"theta_r": 0.000, "theta_s": 0.488, "alpha": 0.0112, "n": 1.23}
    # @property
    # def touchetSiltLoam(self):
    #     """Soil Index: 3304"""
    #     return {"theta_r": 0.183, "theta_s": 0.498, "alpha": 0.0104, "n": 5.78}
    # @property
    # def gilatLoam(self):
    #     """Soil Index: 3402a"""
    #     return {"theta_r": 0.000, "theta_s": 0.454, "alpha": 0.0291, "n": 1.47}
    # @property
    # def pachapaLoam(self):
    #     """Soil Index: 3403"""
    #     return {"theta_r": 0.000, "theta_s": 0.472, "alpha": 0.00829, "n": 1.62}
    # @property
    # def adelantoLoam(self):
    #     """Soil Index: 3404"""
    #     return {"theta_r": 0.000, "theta_s": 0.444, "alpha": 0.00710, "n": 1.26}
    # @property
    # def indioLoam(self):
    #     """Soil Index: 3405a"""
    #     return {"theta_r": 0.000, "theta_s": 0.507, "alpha": 0.00847, "n": 1.60}
    # @property
    # def guclphLoam(self):
    #     """Soil Index: 3407a"""
    #     return {"theta_r": 0.000, "theta_s": 0.563, "alpha": 0.0275, "n": 1.27}
    # @property
    # def guclphLoam(self):
    #     """Soil Index: 3407b"""
    #     return {"theta_r": 0.236, "theta_s": 0.435, "alpha": 0.0271, "n": 262}
    # @property
    # def rubiconSandyLoam(self):
    #     """Soil Index: 3501a"""
    #     return {"theta_r": 0.000, "theta_s": 0.393,  "alpha": 0.00972, "n": 2.18}
    # @property
    # def rubiconSandyLoam(self):
    #     """Soil Index: 350lb"""
    #     return {"theta_r": 0.000, "theta_s": 0.433, "alpha": 0.147, "n": 1.28}
    # @property
    # def pachapaFmeSandyClay(self):
    #     """Soil Index: 3503a"""
    #     return {"theta_r": 0.000, "theta_s": 0.340, "alpha": 0.0194, "n": 1.45}
    # @property
    # def gilatSandyLoam(self):
    #     """Soil Index: 3504"""
    #     return {"theta_r": 0.000, "theta_s": 0.432, "alpha": 0.0103, "n": 1.48}
    # @property
    # def plainfieldSand_210to250(self):
    #     """Soil Index: 4101a"""
    #     return {"theta_r": 0.000, "theta_s": 0.351, "alpha": 0.0236, "n": 12.30}
    # @property
    # def plainfieldSand_210to250(self):
    #     """Soil Index: 4101b"""
    #     return {"theta_r": 0.000, "theta_s": 0.312, "alpha": 0.0387, "n": 4.48}
    # @property
    # def plainfieldSand_177to210(self):
    #     """Soil Index: 4102a"""
    #     return {"theta_r": 0.000, "theta_s": 0.361, "alpha": 0.0207, "n": 10.0}
    # @property
    # def plainfieldSand_177to210(self):
    #     """Soil Index: 4102b"""
    #     return {"theta_r": 0.022, "theta_s": 0.309, "alpha": 0.0328, "n": 6.23}
    # @property
    # def plainfieldSand_149to177(self):
    #     """Soil Index: 4103a"""
    #     return {"theta_r": 0.000, "theta_s": 0.387, "alpha": 0.0173, "n": 7.80}
    # @property
    # def plainfieldSand_149to177(self):
    #     """Soil Index: 4103b"""
    #     return {"theta_r": 0.025, "theta_s": 0.321, "alpha": 0.0272, "n": 6.69}
    # @property
    # def plainfieldSand_l25to149(self):
    #     """Soil Index: 4104a"""
    #     return {"theta_r": 0.000, "theta_s": 03770, "alpha": 0.0145, "n": 10.60}
    # @property
    # def plainfieldSand_125to149(self):
    #     """Soil Index: 4104b"""
    #     return {"theta_r": 0.000, "theta_s": 0.342, "alpha": 0.0230, "n": 5.18}<|MERGE_RESOLUTION|>--- conflicted
+++ resolved
@@ -1,13 +1,8 @@
-import discretize.base
 import numpy as np
 import scipy.sparse as sp
 from scipy import constants
 from ... import utils, props
-<<<<<<< HEAD
-from ...utils import validate_type
-=======
 from ...base import WaterRetention, HydraulicConductivity
->>>>>>> 19a8dcef
 
 
 def _get_projections(u):
@@ -36,94 +31,7 @@
     return hcond, theta
 
 
-<<<<<<< HEAD
-class NonLinearModel(props.HasModel):
-    """A non linear model that has dependence on the fields and a model"""
-
-    counter = None  #: A simpeg.utils.Counter object
-
-    def __init__(self, mesh, **kwargs):
-        self.mesh = mesh
-        super(NonLinearModel, self).__init__(**kwargs)
-
-    @property
-    def mesh(self):
-        return self._mesh
-
-    @mesh.setter
-    def mesh(self, value):
-        self._mesh = validate_type("mesh", value, discretize.base.BaseMesh, cast=False)
-
-    @property
-    def nP(self):
-        """Number of parameters in the model."""
-        return self.mesh.nC
-
-
-class BaseWaterRetention(NonLinearModel):
-
-    theta_r, theta_rMap, theta_rDeriv = props.Invertible(
-        "residual water content [L3L-3]"
-    )
-
-    theta_s, theta_sMap, theta_sDeriv = props.Invertible(
-        "saturated water content [L3L-3]"
-    )
-
-    def __init__(
-        self,
-        theta_r=None,
-        theta_rMap=theta_rMap,
-        theta_s=None,
-        theta_sMap=theta_rMap,
-        **kwargs,
-    ):
-        super().__init__(**kwargs)
-        self.theta_r = theta_r
-        self.theta_rMap = theta_rMap
-        self.theta_s = theta_s
-        self.theta_sMap = theta_sMap
-
-    def plot(self, ax=None):
-        import matplotlib.pyplot as plt
-
-        if ax is None:
-            plt.figure()
-            ax = plt.subplot(111)
-
-        h = -np.logspace(-2, 3, 1000)
-        ax.semilogx(-h, self(h))
-        ax.set_title("Water retention curve")
-        ax.set_xlabel(r"Soil water potential, $-\psi$")
-        ax.set_ylabel("Water content, $\\theta$")
-
-
-class BaseHydraulicConductivity(NonLinearModel):
-    Ks, KsMap, KsDeriv = props.Invertible("Saturated hydraulic conductivity")
-
-    def __init__(self, Ks=None, KsMap=None, **kwargs):
-        self.Ks = Ks
-        self.KsMap = KsMap
-        super().__init__(**kwargs)
-
-    def plot(self, ax=None):
-        import matplotlib.pyplot as plt
-
-        if ax is None:
-            plt.figure()
-            ax = plt.subplot(111)
-
-        h = -np.logspace(-2, 3, 1000)
-        ax.loglog(-h, self(h))
-        ax.set_title("Hydraulic conductivity function")
-        ax.set_xlabel(r"Soil water potential, $-\psi$")
-        ax.set_ylabel("Hydraulic conductivity, $K$")
-
-
-class Haverkamp_theta(BaseWaterRetention):
-=======
 class Haverkamp_theta(WaterRetention):
->>>>>>> 19a8dcef
 
     alpha, alphaMap, alphaDeriv = props.Invertible("")
 
@@ -140,11 +48,7 @@
         betaMap=None,
         **kwargs,
     ):
-<<<<<<< HEAD
-        super().__init__(mesh=mesh, theta_r=theta_r, theta_s=theta_s, **kwargs)
-=======
         super().__init__(theta_r=theta_r, theta_s=theta_s, **kwargs)
->>>>>>> 19a8dcef
         self.theta_r = theta_r
         self.theta_s = theta_s
         self.alpha = alpha
@@ -248,11 +152,7 @@
         return g
 
 
-<<<<<<< HEAD
-class Haverkamp_k(BaseHydraulicConductivity):
-=======
 class Haverkamp_k(HydraulicConductivity):
->>>>>>> 19a8dcef
 
     A, AMap, ADeriv = props.Invertible("fitting parameter")
 
@@ -269,11 +169,7 @@
         gammaMap=None,
         **kwargs,
     ):
-<<<<<<< HEAD
-        super().__init__(mesh=mesh, Ks=Ks, KsMap=KsMap, **kwargs)
-=======
         super().__init__(Ks=Ks, KsMap=KsMap, **kwargs)
->>>>>>> 19a8dcef
         self.A = A
         self.AMap = AMap
         self.gamma = gamma
@@ -362,11 +258,7 @@
         }
 
 
-<<<<<<< HEAD
-class Vangenuchten_theta(BaseWaterRetention):
-=======
 class Vangenuchten_theta(WaterRetention):
->>>>>>> 19a8dcef
 
     n, nMap, nDeriv = props.Invertible("measure of the pore-size distribution, >1")
 
@@ -385,11 +277,7 @@
         alphaMap=None,
         **kwargs,
     ):
-<<<<<<< HEAD
-        super().__init__(mesh=mesh, theta_r=theta_r, theta_s=theta_s, **kwargs)
-=======
         super().__init__(theta_r=theta_r, theta_s=theta_s, **kwargs)
->>>>>>> 19a8dcef
         self.alpha = alpha
         self.alphaMap = alphaMap
         self.n = n
@@ -516,11 +404,7 @@
         return g
 
 
-<<<<<<< HEAD
-class Vangenuchten_k(BaseHydraulicConductivity):
-=======
 class Vangenuchten_k(HydraulicConductivity):
->>>>>>> 19a8dcef
 
     I, IMap, IDeriv = props.Invertible("")
 
@@ -542,11 +426,7 @@
         alphaMap=None,
         **kwargs,
     ):
-<<<<<<< HEAD
-        super().__init__(mesh=mesh, Ks=Ks, **kwargs)
-=======
         super().__init__(Ks=Ks, **kwargs)
->>>>>>> 19a8dcef
         self.I = I
         self.IMap = IMap
         self.n = n
