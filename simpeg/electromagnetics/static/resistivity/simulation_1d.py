from collections import namedtuple

import libdlf
import numpy as np

from ...utils.em1d_utils import get_splined_dlf_points
<<<<<<< HEAD
from ....base import BaseConductivity, BaseThickness
=======
from ....base import ElectricalConductivity, LayerThickness
>>>>>>> 19a8dcef
from ....simulation import BaseSimulation

from .survey import Survey

from ....utils import validate_type, validate_string
from scipy.interpolate import InterpolatedUnivariateSpline as iuSpline

HANKEL_FILTERS = {}
for filter_name in libdlf.hankel.__all__:
    hankel_filter = getattr(libdlf.hankel, filter_name)
    if "j0" in hankel_filter.values:
        HANKEL_FILTERS[filter_name] = hankel_filter


def _phi_tilde(rho, thicknesses, lambdas):
    """Calculate potential in the hankel domain.

    Parameters
    ----------
    rho : (n_layer) np.ndarray
        Resistivity array (ohm m)
    thicknesses : (n_layer - 1) np.ndarray
        Array of layer thicknesses defined from the top down (m).
    lambdas : (n_lambda) np.ndarray
        Wavenumbers.

    Returns
    -------
    (n_lambda) np.ndarray
        Potential in wavenumber domain at sampled locations
    """
    n_layer = len(rho)
    tanh = np.tanh(lambdas[None, :] * thicknesses[:, None])
    t = rho[-1] * np.ones_like(lambdas)
    for i in range(n_layer - 2, -1, -1):
        t = (t + rho[i] * tanh[i]) / (1.0 + t * tanh[i] / rho[i])
    return t


def _dphi_tilde(rho, thicknesses, lambdas):
    """Calculate derivative of potential in the hankel domain.

    Parameters
    ----------
    rho : (n_layer) np.ndarray
        Resistivity array (ohm m)
    thicknesses : (n_layer - 1) np.ndarray
        Array of layer thicknesses defined from the top down (m).
    lambdas : (n_lambda) np.ndarray
        Wavenumbers.

    Returns
    -------
    J_rho : (n_lambda, n_layer) np.ndarray
        Jacobian matrix of first derivatives of lambda w.r.t. resistivity.
    J_h : (n_lambda, n_layer-1) np.ndarray
        Jacobian matrix of first derivatives of lambda w.r.t. thicknesses.
    """
    n_layer = len(rho)
    ts = np.empty((n_layer, len(lambdas)))
    tanh = np.tanh(lambdas[None, :] * thicknesses[:, None])
    tops = np.empty((n_layer, len(lambdas)))
    bots = np.empty((n_layer, len(lambdas)))
    ts[-1] = rho[-1]
    for i in range(n_layer - 2, -1, -1):
        ts[i] = ts[i + 1]
        tops[i] = ts[i + 1] + rho[i] * tanh[i]
        bots[i] = 1 + ts[i + 1] * tanh[i] / rho[i]
        ts[i] = tops[i] / bots[i]
    # return ts[0]
    # ts0 = 1.0
    g_ti = np.ones(len(lambdas))
    J_rho = np.empty((n_layer, len(lambdas)))
    J_h = np.empty((n_layer - 1, len(lambdas)))
    for i in range(n_layer - 1):
        # ts[i] = tops[i] / bots[i]
        g_tops = g_ti / bots[i]
        g_bots = -ts[i] / bots[i] * g_ti
        # bots[i] = 1 + ts[i+1] * tanh[i] / rho0
        g_tip1 = tanh[i] / rho[i] * g_bots
        g_tanh = ts[i + 1] / rho[i] * g_bots
        g_rho0 = -ts[i + 1] * tanh[i] / (rho[i] ** 2) * g_bots
        # tops[i] = ts[i+1] + rho0 * tanh[i]
        g_tip1 += g_tops
        g_tanh += rho[i] * g_tops
        g_rho0 += tanh[i] * g_tops
        # tanh = tanh(thick * lambd)
        g_thick = (1 - tanh[i] ** 2) * lambdas * g_tanh

        J_rho[i] = g_rho0
        J_h[i] = g_thick

        g_ti = g_tip1
    J_rho[-1] = g_ti
    return J_rho.T, J_h.T


<<<<<<< HEAD
class Simulation1DLayers(BaseSimulation, BaseConductivity, BaseThickness):
=======
class Simulation1DLayers(BaseSimulation, ElectricalConductivity, LayerThickness):
>>>>>>> 19a8dcef
    """
    1D DC Simulation
    """

    def __init__(
        self,
        survey=None,
        *,
        hankel_filter="key_201_2012",
        fix_Jmatrix=False,
        **kwargs,
    ):
        if kwargs.pop("storeJ", None) is not None:
            raise TypeError(
                "storeJ is no longer settable by the user for this simulation."
            )
        if kwargs.pop("hankel_pts_per_dec", None) is not None:
            raise TypeError(
                "hankel_pts_per_dec is no longer settable by the user for this simulation."
            )
        if kwargs.pop("data_type", None) is not None:
            raise TypeError(
                "data_type can no longer be set on the simulation, it must be set on each"
                "receiver."
            )
        super().__init__(survey=survey, **kwargs)

        self.fix_Jmatrix = fix_Jmatrix
        self.hankel_filter = hankel_filter  # Store filter
        self._coefficients_set = False
        self._storeJ = True

    @property
    def survey(self):
        """The DC survey object.

        Returns
        -------
        simpeg.electromagnetics.static.resistivity.survey.Survey
        """
        if self._survey is None:
            raise AttributeError("Simulation must have a survey.")
        return self._survey

    @survey.setter
    def survey(self, value):
        if value is not None:
            value = validate_type("survey", value, Survey, cast=False)
        self._survey = value

    @property
    def storeJ(self):
        """Whether to store the sensitivity matrix.

        Returns
        -------
        bool
        """
        return self._storeJ

    @property
    def hankel_filter(self):
        """The hankel filter key.

        Returns
        -------
        str
        """
        return self._hankel_filter

    @hankel_filter.setter
    def hankel_filter(self, value):
        self._hankel_filter = validate_string(
            "hankel_filter", value, list(HANKEL_FILTERS.keys())
        )
        filt = HANKEL_FILTERS[self._hankel_filter]()
        hank = namedtuple("HankelFilter", "base j0")
        self._fhtfilt = hank(filt[0], filt[1])
        self._coefficients_set = False

    @property
    def fix_Jmatrix(self):
        """Whether to fix the sensitivity matrix between iterations.

        Returns
        -------
        bool
        """
        return self._fix_Jmatrix

    @fix_Jmatrix.setter
    def fix_Jmatrix(self, value):
        self._fix_Jmatrix = validate_type("fix_Jmatrix", value, bool)

    def _compute_hankel_coefficients(self):
        if self._coefficients_set:
            return
        survey = self.survey

        r_min = np.inf
        r_max = -np.inf

        for src in survey.source_list:
            src_loc = src.location
            for rx in src.receiver_list:
                rx_loc = rx.locations
                if not isinstance(rx_loc, list):
                    # is a pole receiver
                    rx_loc = [rx_loc]
                for loc in rx_loc:
                    off = np.linalg.norm(src_loc[:, None, :] - loc[None, :, :], axis=-1)
                    r_min = min(off.min(), r_min)
                    r_max = max(off.max(), r_max)
        self.survey.set_geometric_factor()

        lambdas, r_spline_points = get_splined_dlf_points(self._fhtfilt, r_min, r_max)

        lambdas = lambdas.reshape(-1)
        n_lambda = len(lambdas)
        n_r = len(r_spline_points)

        n_base = len(self._fhtfilt.base)
        A_dht = np.zeros((n_r, n_lambda))
        for i in range(n_r):
            A_dht[i, i : i + n_base] = self._fhtfilt.j0
        A_dht = A_dht[::-1]  # shuffle these back

        # A_dht goes from wavenumber to space at r_spline_points
        # Then need to spline it from r_spline to all offsets
        # Calculate the interpolating spline basis functions for each spline point
        splines = []
        for i in range(n_r):
            e = np.zeros(n_r)
            e[i] = 1.0
            sp = iuSpline(np.log(r_spline_points[::-1]), e, k=5)
            splines.append(sp)
        # As will go from wavenumber to space domain
        As = []
        for src in survey.source_list:
            src_loc = src.location
            for rx in src.receiver_list:
                rx_loc = rx.locations
                A = np.zeros((rx.nD, n_r))
                for current, tx_elec_loc in zip(src.current, src_loc):
                    if not isinstance(rx_loc, list):
                        # is a pole receiver
                        m_off = np.linalg.norm(tx_elec_loc - rx_loc, axis=-1)
                        n_off = None
                    else:
                        m_off = np.linalg.norm(tx_elec_loc - rx_loc[0], axis=-1)
                        n_off = np.linalg.norm(tx_elec_loc - rx_loc[1], axis=-1)
                    # This receiver has a bunch of data...
                    # this A is the linear operation going from the splined offsets to the data offset
                    for i in range(n_r):
                        A[:, i] += current * splines[i](np.log(m_off)) / m_off
                        if n_off is not None:
                            A[:, i] -= current * splines[i](np.log(n_off)) / n_off
                if rx.data_type == "apparent_resistivity":
                    A /= rx.geometric_factor[src]
                As.append(A @ A_dht / (2 * np.pi))
        self._coefficients_set = True
        self._As = np.vstack(As)
        self._lambdas = lambdas

    def fields(self, m):
        self.model = m
        self._compute_hankel_coefficients()
        return _phi_tilde(self.rho, self.thicknesses, self._lambdas)

    def dpred(self, m=None, f=None):
        """
        Project fields to receiver locations
        :param Fields u: fields object
        :rtype: numpy.ndarray
        :return: data
        """
        if self.verbose:
            print("Calculating predicted data")

        self._compute_hankel_coefficients()
        if f is None:
            if m is None:
                m = self.model
            f = self.fields(m)
        return self._As @ f

    def getJ(self, m, f=None, factor=1e-2):
        """
        Generate Full sensitivity matrix using central difference
        """
        self.model = m
        if getattr(self, "_Jmatrix", None) is None:
            self._compute_hankel_coefficients()
            if self.verbose:
                print("Calculating J and storing")

            J_rho, J_h = _dphi_tilde(self.rho, self.thicknesses, self._lambdas)

            Jmatrix = 0
            if self.rhoMap is not None:
                Jmatrix += (self._As @ J_rho) @ self.rhoDeriv
            if self.thicknessesMap is not None:
                Jmatrix += (self._As @ J_h) @ self.thicknessesDeriv
            self._Jmatrix = Jmatrix
        return self._Jmatrix

    def Jvec(self, m, v, f=None):
        """
        Compute sensitivity matrix (J) and vector (v) product.
        """
        return self.getJ(m, f=f) @ v

    def Jtvec(self, m, v, f=None):
        """
        Compute adjoint sensitivity matrix (J^T) and vector (v) product.
        """
        return self.getJ(m, f=f).T @ v

    @property
    def deleteTheseOnModelUpdate(self):
        to_delete = super().deleteTheseOnModelUpdate
        if not self.fix_Jmatrix:
            to_delete = to_delete + ["_Jmatrix"]
        return to_delete<|MERGE_RESOLUTION|>--- conflicted
+++ resolved
@@ -4,11 +4,7 @@
 import numpy as np
 
 from ...utils.em1d_utils import get_splined_dlf_points
-<<<<<<< HEAD
-from ....base import BaseConductivity, BaseThickness
-=======
 from ....base import ElectricalConductivity, LayerThickness
->>>>>>> 19a8dcef
 from ....simulation import BaseSimulation
 
 from .survey import Survey
@@ -106,11 +102,7 @@
     return J_rho.T, J_h.T
 
 
-<<<<<<< HEAD
-class Simulation1DLayers(BaseSimulation, BaseConductivity, BaseThickness):
-=======
 class Simulation1DLayers(BaseSimulation, ElectricalConductivity, LayerThickness):
->>>>>>> 19a8dcef
     """
     1D DC Simulation
     """
