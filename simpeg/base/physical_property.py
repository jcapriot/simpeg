import warnings
import numpy as np
from scipy.constants import mu_0
from simpeg import props


@props._add_deprecated_physical_property_functions("sigma")
@props._add_deprecated_physical_property_functions("rho")
class ElectricalConductivity(props.HasModel):
<<<<<<< HEAD
    sigma = props.PhysicalProperty("Electrical conductivity (S/m)")
    rho = props.PhysicalProperty("Electrical resistivity (Ohm m)", reciprocal=sigma)
=======
    """The electrical conductivity property model base class.

    This class is meant to be used when a simulation has electrical conductivity or
    resistivity as a dependent physical property.

    Parameters
    ----------
    sigma, rho : float, array_like, optional
        The electrical conductivity (`sigma`) in S/m (or resistivity, `rho`, in Ohm*m) physical
        property. These two properties have a reciprocal relationship. Both can be accessed, but only one
        can be set at a time. If one is set, the other is cleared.
    sigmaMap, rhoMap : simpeg.maps.IdentityMap, optional
        The mappings for the `sigma` and `rho` physical property. If set the corresponding physical property
        will be calculated using this mapping and the simulation's `model`, and also enable the derivative of that
        physical property with respect to the `model` needed for inversions. The reciprocal property will automatically
        be mapped with a `ReciprocalMap` applied after the set map.
    """

    sigma, sigmaMap, sigmaDeriv = props.Invertible("Electrical conductivity (S/m)")
    rho, rhoMap, rhoDeriv = props.Invertible("Electrical resistivity (Ohm m)")
    props.Reciprocal(sigma, rho)
>>>>>>> ea3ce9cc

    def __init__(self, sigma=None, rho=None, **kwargs):
        super().__init__(**kwargs)
        self.sigma = sigma
        self.rho = rho


@props._add_deprecated_physical_property_functions("mu")
@props._add_deprecated_physical_property_functions("mui")
class MagneticPermeability(props.HasModel):
<<<<<<< HEAD
    mu = props.PhysicalProperty("Magnetic Permeability (H/m)")
    mui = props.PhysicalProperty("Inverse Magnetic Permeability (m/H)", reciprocal=mu)
=======
    """The magnetic permeability property model base class.

    This class is meant to be used when a simulation has magnetic permeability as a dependent physical property.

    Parameters
    ----------
    mu, mui : float, array_like, optional
        The magnetic permeability (`mu`) in H/m (or inverse magnetic permeability, `mui`, in m/H) physical
        property. These two properties have a reciprocal relationship. Both can be accessed, but only one can be
        set at a time. If one is set, the other is cleared.
    muMap, muiMap : simpeg.maps.IdentityMap, optional
        The mappings for the `mu` and `mui` physical property. If set the corresponding physical property
        will be calculated using this mapping and the simulation's `model`, and also enable the derivative of that
        physical property with respect to the `model` needed for inversions. The reciprocal property will automatically
        be mapped with a `ReciprocalMap` applied after the set map.
    """

    mu, muMap, muDeriv = props.Invertible(
        "Magnetic Permeability (H/m)",
    )
    mui, muiMap, muiDeriv = props.Invertible("Inverse Magnetic Permeability (m/H)")
    props.Reciprocal(mu, mui)
>>>>>>> ea3ce9cc

    def __init__(self, mu=mu_0, mui=None, **kwargs):
        super().__init__(**kwargs)
        self.mu = mu
        self.mui = mui


class DielectricPermittivity(props.HasModel):
    """The dielectric permittivity property model base class.

    This class is meant to be used when a simulation has dielectric permittivity as a dependent physical property.

    Parameters
    ----------
    permittivity : float, array_like, optional
        The dielectric permittivity in F/m physical property.

        .. warning::
            For most implemented simulations that use this property have not been thoroughly tested,
            and it does not yet support derivatives. Contributions are welcome!
    """

    permittivity = props.PhysicalProperty(
        "Dielectric permittivity (F/m)", default=None, invertible=False
    )

    def __init__(self, permittivity=None, **kwargs):

        if permittivity is not None:
            warnings.warn(
                "Simulations using permittivity have not yet been thoroughly tested and derivatives are not implemented. Contributions welcome!",
                UserWarning,
                stacklevel=3,
            )
        self.permittivity = permittivity
        super().__init__(**kwargs)


@props._add_deprecated_physical_property_functions("rho")
class MassDensity(props.HasModel):
    """The mass density property model base class.

    This class is meant to be used when a simulation has mass density as a dependent physical property.

    Parameters
    ----------
    rho : float, array_like, optional
        The mass density in g/cc.
    rhoMap : simpeg.maps.IdentityMap, optional
        The mapping for the mass density property `rho`. If set, `rho` will be calculated using
        this mapping and the simulation's `model`, and also enable the derivative of `rho` with respect to the
        `model` needed for inversions.
    """

    rho = props.PhysicalProperty("Specific density (g/cc)")

    def __init__(self, rho=None, **kwargs):
        super().__init__(**kwargs)
        self.rho = rho


@props._add_deprecated_physical_property_functions("chi")
class MagneticSusceptibility(props.HasModel):
    """The magnetic susceptibility model base class.

    This class is meant to be used when a simulation has magnetic susceptibility as a dependent physical property.

    Parameters
    ----------
    chi : float, array_like, optional
        The magnetic susceptibility in SI units (T/T).
    chiMap : simpeg.maps.IdentityMap, optional
        The mapping for the magnetic susceptibility property `chi`. If set, `chi` will be calculated using
        this mapping and the simulation's `model`, and also enable the derivative of `chi` with respect to the
        `model` needed for inversions.
    """

    chi = props.PhysicalProperty("Magnetic Susceptibility (SI)")

    def __init__(self, chi=None, **kwargs):
        super().__init__(**kwargs)
        self.chi = chi


@props._add_deprecated_physical_property_functions("thicknesses")
class LayerThickness(props.HasModel):
<<<<<<< HEAD
    thicknesses = props.PhysicalProperty("layer thicknesses (m)")
=======
    """The layered thickness property model base class.

    This class is meant to be used when a simulation has a layered thickness dependent physical property.

    Parameters
    ----------
    thicknesses : float, array_like, optional
        The layer thicknesses in meters. Defaults to an empty list.
    thicknessesMap : simpeg.maps.IdentityMap, optional
        The mapping for the `thicknesses` property. If set, `thicknesses` will be calculated using
        this mapping and the simulation's `model`, and also enable the derivative of `thicknesses` with respect to the
        `model` needed for inversions.
    """

    thicknesses, thicknessesMap, thicknessesDeriv = props.Invertible(
        "layer thicknesses (m)"
    )
>>>>>>> ea3ce9cc

    def __init__(self, thicknesses=None, **kwargs):
        super().__init__(**kwargs)
        if thicknesses is None:
            thicknesses = []
        self.thicknesses = thicknesses


@props._add_deprecated_physical_property_functions("eta")
class ElectricalChargeability(props.HasModel):
<<<<<<< HEAD
    eta = props.PhysicalProperty("Electrical Chargeability (V/V)")
=======
    """The electrical chargeability property model base class.

    This class is meant to be used when a simulation has electrical chargeability as a dependent physical property.

    Parameters
    ----------
    eta : float, array_like, optional
        The electrical chargeability in V/V.
    etaMap : simpeg.maps.IdentityMap, optional
        The mapping for the electrical chargeability `eta` property. If set, `eta` will be calculated using
        this mapping and the simulation's `model`, and also enable the derivative of `eta` with respect to the
        `model` needed for inversions.
    """

    eta, etaMap, etaDeriv = props.Invertible("Electrical Chargeability (V/V)")
>>>>>>> ea3ce9cc

    def __init__(self, eta=None, **kwargs):
        super().__init__(**kwargs)
        self.eta = eta


@props._add_deprecated_physical_property_functions("slowness")
@props._add_deprecated_physical_property_functions("velocity")
class AcousticVelocity(props.HasModel):
<<<<<<< HEAD
    slowness = props.PhysicalProperty("Slowness model (s/m)")
    velocity = props.PhysicalProperty("Velocity model (m/s)", reciprocal=slowness)
=======
    """The acoustic velocity property model base class.

    This class is meant to be used when a simulation has acoustic velocity or
    slowness as a dependent physical property.

    Parameters
    ----------
    slowness, velocity : float, array_like, optional
        The `slowness` (in s/m), or `velocity` (in m/s) physical properties. These two properties have a reciprocal
        relationship. Both can be accessed, but only one can be set at a time. If one is set, the other is cleared.
    slownessMap, velocityMap : simpeg.maps.IdentityMap, optional
        The mappings for the `slowness` and `velocity` physical property. If set the corresponding physical property
        will be calculated using this mapping and the simulation's `model`, and also enable the derivative of that
        physical property with respect to the `model` needed for inversions. The reciprocal property will automatically
        be mapped with a `ReciprocalMap` applied after the set map.
    """

    slowness, slownessMap, slownessDeriv = props.Invertible("Slowness model (s/m)")
    velocity, velocityMap, velocityDeriv = props.Invertible("Velocity model (m/s)")
    props.Reciprocal(slowness, velocity)
>>>>>>> ea3ce9cc

    def __init__(self, slowness=None, velocity=None, **kwargs):
        super().__init__(**kwargs)
        self.slowness = slowness
        self.velocity = velocity


@props._add_deprecated_physical_property_functions("Ks")
class HydraulicConductivity(props.HasModel):
<<<<<<< HEAD
    Ks = props.PhysicalProperty("Saturated hydraulic conductivity")
=======
    """The hydraulic conductivity property model base class.

    This class is meant to be used when a simulation has hydraulic conductivity as a dependent physical property.

    Parameters
    ----------
    Ks : float, array_like, optional
        The saturated hydraulic conductivity.
    KsMap : simpeg.maps.IdentityMap, optional
        The mapping for the hydraulic conductivity `Ks` property. If set, `Ks` will be calculated using
        this mapping and the simulation's `model`, and also enable the derivative of `Ks` with respect to the
        `model` needed for inversions.
    """

    Ks, KsMap, KsDeriv = props.Invertible("Saturated hydraulic conductivity")
>>>>>>> ea3ce9cc

    def __init__(self, Ks=None, **kwargs):
        self.Ks = Ks
        super().__init__(**kwargs)

    # Ideally this becomes an abstract method once the PropertyMeta inherits from
    # ABCMeta
    def __call__(self, value):
        raise NotImplementedError("__call__ has not been implemented.")

    def plot(self, ax=None):
        import matplotlib.pyplot as plt

        if ax is None:
            plt.figure()
            ax = plt.subplot(111)

        h = -np.logspace(-2, 3, 1000)
        ax.loglog(-h, self(h))
        ax.set_title("Hydraulic conductivity function")
        ax.set_xlabel(r"Soil water potential, $-\psi$")
        ax.set_ylabel("Hydraulic conductivity, $K$")


@props._add_deprecated_physical_property_functions("theta_r")
@props._add_deprecated_physical_property_functions("theta_s")
class WaterRetention(props.HasModel):
    """The water saturation property model base class.

    This class is meant to be used when a simulation has water saturation (or retention) as a dependent physical property.

    Parameters
    ----------
    theta_r, theta_s : float, array_like, optional
        The residual (`theta_r`) and saturated (`theta_s`) water content physical properties.
    theta_rMap, theta_sMap : simpeg.maps.IdentityMap, optional
        The mapping for the respective water content properties. If set, that physical property will be calculated using
        this mapping and the simulation's `model`, and also enable the derivative of the property with respect to the
        `model` needed for inversions.
    """

    theta_r = props.PhysicalProperty("residual water content [L3L-3]")
    theta_s = props.PhysicalProperty("saturated water content [L3L-3]")

    def __init__(
        self,
        theta_r=None,
        theta_s=None,
        **kwargs,
    ):
        super().__init__(**kwargs)
        self.theta_r = theta_r
        self.theta_s = theta_s

    # Ideally this becomes an abstract method once the PropertyMeta inherits from
    # ABCMeta
    def __call__(self, value):
        raise NotImplementedError("__call__ has not been implemented.")

    def plot(self, ax=None):
        import matplotlib.pyplot as plt

        if ax is None:
            plt.figure()
            ax = plt.subplot(111)

        h = -np.logspace(-2, 3, 1000)
        ax.semilogx(-h, self(h))
        ax.set_title("Water retention curve")
        ax.set_xlabel(r"Soil water potential, $-\psi$")
        ax.set_ylabel("Water content, $\\theta$")<|MERGE_RESOLUTION|>--- conflicted
+++ resolved
@@ -7,10 +7,6 @@
 @props._add_deprecated_physical_property_functions("sigma")
 @props._add_deprecated_physical_property_functions("rho")
 class ElectricalConductivity(props.HasModel):
-<<<<<<< HEAD
-    sigma = props.PhysicalProperty("Electrical conductivity (S/m)")
-    rho = props.PhysicalProperty("Electrical resistivity (Ohm m)", reciprocal=sigma)
-=======
     """The electrical conductivity property model base class.
 
     This class is meant to be used when a simulation has electrical conductivity or
@@ -29,10 +25,8 @@
         be mapped with a `ReciprocalMap` applied after the set map.
     """
 
-    sigma, sigmaMap, sigmaDeriv = props.Invertible("Electrical conductivity (S/m)")
-    rho, rhoMap, rhoDeriv = props.Invertible("Electrical resistivity (Ohm m)")
-    props.Reciprocal(sigma, rho)
->>>>>>> ea3ce9cc
+    sigma = props.PhysicalProperty("Electrical conductivity (S/m)")
+    rho = props.PhysicalProperty("Electrical resistivity (Ohm m)", reciprocal=sigma)
 
     def __init__(self, sigma=None, rho=None, **kwargs):
         super().__init__(**kwargs)
@@ -43,10 +37,6 @@
 @props._add_deprecated_physical_property_functions("mu")
 @props._add_deprecated_physical_property_functions("mui")
 class MagneticPermeability(props.HasModel):
-<<<<<<< HEAD
-    mu = props.PhysicalProperty("Magnetic Permeability (H/m)")
-    mui = props.PhysicalProperty("Inverse Magnetic Permeability (m/H)", reciprocal=mu)
-=======
     """The magnetic permeability property model base class.
 
     This class is meant to be used when a simulation has magnetic permeability as a dependent physical property.
@@ -64,12 +54,8 @@
         be mapped with a `ReciprocalMap` applied after the set map.
     """
 
-    mu, muMap, muDeriv = props.Invertible(
-        "Magnetic Permeability (H/m)",
-    )
-    mui, muiMap, muiDeriv = props.Invertible("Inverse Magnetic Permeability (m/H)")
-    props.Reciprocal(mu, mui)
->>>>>>> ea3ce9cc
+    mu = props.PhysicalProperty("Magnetic Permeability (H/m)")
+    mui = props.PhysicalProperty("Inverse Magnetic Permeability (m/H)", reciprocal=mu)
 
     def __init__(self, mu=mu_0, mui=None, **kwargs):
         super().__init__(**kwargs)
@@ -156,9 +142,6 @@
 
 @props._add_deprecated_physical_property_functions("thicknesses")
 class LayerThickness(props.HasModel):
-<<<<<<< HEAD
-    thicknesses = props.PhysicalProperty("layer thicknesses (m)")
-=======
     """The layered thickness property model base class.
 
     This class is meant to be used when a simulation has a layered thickness dependent physical property.
@@ -173,11 +156,6 @@
         `model` needed for inversions.
     """
 
-    thicknesses, thicknessesMap, thicknessesDeriv = props.Invertible(
-        "layer thicknesses (m)"
-    )
->>>>>>> ea3ce9cc
-
     def __init__(self, thicknesses=None, **kwargs):
         super().__init__(**kwargs)
         if thicknesses is None:
@@ -187,9 +165,6 @@
 
 @props._add_deprecated_physical_property_functions("eta")
 class ElectricalChargeability(props.HasModel):
-<<<<<<< HEAD
-    eta = props.PhysicalProperty("Electrical Chargeability (V/V)")
-=======
     """The electrical chargeability property model base class.
 
     This class is meant to be used when a simulation has electrical chargeability as a dependent physical property.
@@ -204,8 +179,7 @@
         `model` needed for inversions.
     """
 
-    eta, etaMap, etaDeriv = props.Invertible("Electrical Chargeability (V/V)")
->>>>>>> ea3ce9cc
+    eta = props.PhysicalProperty("Electrical Chargeability (V/V)")
 
     def __init__(self, eta=None, **kwargs):
         super().__init__(**kwargs)
@@ -215,10 +189,6 @@
 @props._add_deprecated_physical_property_functions("slowness")
 @props._add_deprecated_physical_property_functions("velocity")
 class AcousticVelocity(props.HasModel):
-<<<<<<< HEAD
-    slowness = props.PhysicalProperty("Slowness model (s/m)")
-    velocity = props.PhysicalProperty("Velocity model (m/s)", reciprocal=slowness)
-=======
     """The acoustic velocity property model base class.
 
     This class is meant to be used when a simulation has acoustic velocity or
@@ -236,10 +206,8 @@
         be mapped with a `ReciprocalMap` applied after the set map.
     """
 
-    slowness, slownessMap, slownessDeriv = props.Invertible("Slowness model (s/m)")
-    velocity, velocityMap, velocityDeriv = props.Invertible("Velocity model (m/s)")
-    props.Reciprocal(slowness, velocity)
->>>>>>> ea3ce9cc
+    slowness = props.PhysicalProperty("Slowness model (s/m)")
+    velocity = props.PhysicalProperty("Velocity model (m/s)", reciprocal=slowness)
 
     def __init__(self, slowness=None, velocity=None, **kwargs):
         super().__init__(**kwargs)
@@ -249,9 +217,6 @@
 
 @props._add_deprecated_physical_property_functions("Ks")
 class HydraulicConductivity(props.HasModel):
-<<<<<<< HEAD
-    Ks = props.PhysicalProperty("Saturated hydraulic conductivity")
-=======
     """The hydraulic conductivity property model base class.
 
     This class is meant to be used when a simulation has hydraulic conductivity as a dependent physical property.
@@ -266,8 +231,7 @@
         `model` needed for inversions.
     """
 
-    Ks, KsMap, KsDeriv = props.Invertible("Saturated hydraulic conductivity")
->>>>>>> ea3ce9cc
+    Ks = props.PhysicalProperty("Saturated hydraulic conductivity")
 
     def __init__(self, Ks=None, **kwargs):
         self.Ks = Ks
