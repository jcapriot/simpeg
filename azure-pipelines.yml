trigger:
  branches:
    include:
    - 'main'
    exclude:
    - '*no-ci*'
  tags:
    include:
    - '*'

pr:
  branches:
    include:
    - '*'
    exclude:
    - '*no-ci*'
stages:
- stage: Testing
  jobs:
    - template: ./.azure-pipelines/matrix.yml

- stage: Deploy
  condition: and(succeeded(), startsWith(variables['build.sourceBranch'], 'refs/tags/'))
  jobs:
    - job:
      displayName: Deploy Docs and source
      pool:
        vmImage: ubuntu-latest
      variables:
        python.version: '3.7'
      timeoutInMinutes: 120
      steps:
        - script: |
            git config --global user.name ${GH_NAME}
            git config --global user.email ${GH_EMAIL}
            git config --list | grep user.
          displayName: 'Configure git'
          env:
            GH_NAME: $(gh.name)
            GH_EMAIL: $(gh.email)

        - script: echo '##vso[task.prependpath]$CONDA/bin'
          displayName: Add conda to PATH

        - script: conda create --yes --quiet --name deploy python=$(python.version) pip
          displayName: Create Anaconda environment

        - script: |
            eval "$(conda shell.bash hook)"
            conda activate deploy
            conda install --yes --quiet numpy scipy matplotlib ipython h5py
<<<<<<< HEAD
            conda install --yes -c conda-forge discretize empymod geoana properties vectormath pandas dask zarr fsspec python-kaleido pymatsolver graphviz
=======
            conda install --yes -c conda-forge "discretize>=0.7.1" empymod geoana properties vectormath pandas dask zarr fsspec python-kaleido pymatsolver
>>>>>>> b3155c7b
            pip install -r requirements_dev.txt
            pip install -e .
          displayName: Install requirements and build

        - script: |
            eval "$(conda shell.bash hook)"
            conda activate deploy
            python setup.py sdist
            twine upload --skip-existing dist/*
          displayName: Deploy source
          env:
            TWINE_USERNAME: $(twine.username)
            TWINE_PASSWORD: $(twine.password)

        - script: |
            eval "$(conda shell.bash hook)"
            conda activate deploy
            export KMP_WARNINGS=0
            cd docs
            make html
            cd ..
          displayName: Building documentation

        # upload documentation to simpeg-docs gh-pages on tags
        - script: |
            git clone --depth 1 https://${GH_TOKEN}@github.com/simpeg/simpeg-docs.git
            cd simpeg-docs
            git gc --prune=now
            git remote prune origin
            rm -rf *
            cp -r $BUILD_SOURCESDIRECTORY/docs/_build/html/* .
            cp $BUILD_SOURCESDIRECTORY/docs/README.md .
            touch .nojekyll
            echo "docs.simpeg.xyz" >> CNAME
            git add .
            git commit -am "Azure CI commit ref $(Build.SourceVersion)"
            git push
          displayName: Push documentation to simpeg-docs
          env:
            GH_TOKEN: $(gh.token)<|MERGE_RESOLUTION|>--- conflicted
+++ resolved
@@ -49,11 +49,8 @@
             eval "$(conda shell.bash hook)"
             conda activate deploy
             conda install --yes --quiet numpy scipy matplotlib ipython h5py
-<<<<<<< HEAD
             conda install --yes -c conda-forge discretize empymod geoana properties vectormath pandas dask zarr fsspec python-kaleido pymatsolver graphviz
-=======
             conda install --yes -c conda-forge "discretize>=0.7.1" empymod geoana properties vectormath pandas dask zarr fsspec python-kaleido pymatsolver
->>>>>>> b3155c7b
             pip install -r requirements_dev.txt
             pip install -e .
           displayName: Install requirements and build
