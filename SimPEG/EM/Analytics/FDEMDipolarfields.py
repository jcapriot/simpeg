from __future__ import division
import numpy as np
from scipy.constants import mu_0, pi, epsilon_0
from scipy.special import erf
from SimPEG import Utils

omega = lambda f: 2.*np.pi*f
# TODO:
# r = lambda dx, dy, dz: np.sqrt( dx**2. + dy**2. + dz**2.)
# k = lambda f, mu, epsilon, sig: np.sqrt( omega(f)**2. *mu*epsilon -1j*omega(f)*mu*sig )

def E_from_ElectricDipoleWholeSpace(XYZ, srcLoc, sig, f, current=1., length=1., orientation='X', kappa=0., epsr=1., t=0.):

    """
        Computing Analytic Electric fields from Electrical Dipole in a Wholespace
        TODO:
            Add description of parameters
    """
    mu = mu_0*(1+kappa)
    epsilon = epsilon_0*epsr
    sig_hat = sig + 1j*omega(f)*epsilon

    XYZ = Utils.asArray_N_x_Dim(XYZ, 3)
    # Check
    if XYZ.shape[0] > 1 & f.shape[0] > 1:
        raise Exception("I/O type error: For multiple field locations only a single frequency can be specified.")

    dx = XYZ[:,0]-srcLoc[0]
    dy = XYZ[:,1]-srcLoc[1]
    dz = XYZ[:,2]-srcLoc[2]

    r  = np.sqrt( dx**2. + dy**2. + dz**2.)
    # k  = np.sqrt( -1j*2.*np.pi*f*mu*sig )
    k  = np.sqrt( omega(f)**2. *mu*epsilon -1j*omega(f)*mu*sig )

    front = current * length / (4.*np.pi*sig_hat* r**3) * np.exp(-1j*k*r)
    mid   = -k**2 * r**2 + 3*1j*k*r + 3

    if orientation.upper() == 'X':
        Ex = front*((dx**2 / r**2)*mid + (k**2 * r**2 -1j*k*r-1.))
        Ey = front*(dx*dy  / r**2)*mid
        Ez = front*(dx*dz  / r**2)*mid
        return Ex, Ey, Ez

    elif orientation.upper() == 'Y':
        #  x--> y, y--> z, z-->x
        Ey = front*((dy**2 / r**2)*mid + (k**2 * r**2 -1j*k*r-1.))
        Ez = front*(dy*dz  / r**2)*mid
        Ex = front*(dy*dx  / r**2)*mid
        return Ex, Ey, Ez

    elif orientation.upper() == 'Z':
        # x --> z, y --> x, z --> y
        Ez = front*((dz**2 / r**2)*mid + (k**2 * r**2 -1j*k*r-1.))
        Ex = front*(dz*dx  / r**2)*mid
        Ey = front*(dz*dy  / r**2)*mid
        return Ex, Ey, Ez


def E_galvanic_from_ElectricDipoleWholeSpace(XYZ, srcLoc, sig, f, current=1., length=1., orientation='X', kappa=1., epsr=1., t=0.):

    """
        Computing Galvanic portion of Electric fields from Electrical Dipole in a Wholespace
        TODO:
            Add description of parameters
    """
    mu = mu_0*(1+kappa)
    epsilon = epsilon_0*epsr
    sig_hat = sig + 1j*omega(f)*epsilon

    XYZ = Utils.asArray_N_x_Dim(XYZ, 3)
    # Check
    if XYZ.shape[0] > 1 & f.shape[0] > 1:
        raise Exception("I/O type error: For multiple field locations only a single frequency can be specified.")

    dx = XYZ[:,0]-srcLoc[0]
    dy = XYZ[:,1]-srcLoc[1]
    dz = XYZ[:,2]-srcLoc[2]

    r  = np.sqrt( dx**2. + dy**2. + dz**2.)
    # k  = np.sqrt( -1j*2.*np.pi*f*mu*sig )
    k  = np.sqrt( omega(f)**2. *mu*epsilon -1j*omega(f)*mu*sig )

    front = current * length / (4.*np.pi*sig_hat* r**3) * np.exp(-1j*k*r)
    mid   = -k**2 * r**2 + 3*1j*k*r + 3

    if orientation.upper() == 'X':
        Ex_galvanic = front*((dx**2 / r**2)*mid + (-1j*k*r-1.))
        Ey_galvanic = front*(dx*dy  / r**2)*mid
        Ez_galvanic = front*(dx*dz  / r**2)*mid
        return Ex_galvanic, Ey_galvanic, Ez_galvanic

    elif orientation.upper() == 'Y':
        #  x--> y, y--> z, z-->x
        Ey_galvanic = front*((dy**2 / r**2)*mid + (-1j*k*r-1.))
        Ez_galvanic = front*(dy*dz  / r**2)*mid
        Ex_galvanic = front*(dy*dx  / r**2)*mid
        return Ex_galvanic, Ey_galvanic, Ez_galvanic

    elif orientation.upper() == 'Z':
        # x --> z, y --> x, z --> y
        Ez_galvanic = front*((dz**2 / r**2)*mid + (-1j*k*r-1.))
        Ex_galvanic = front*(dz*dx  / r**2)*mid
        Ey_galvanic = front*(dz*dy  / r**2)*mid
        return Ex_galvanic, Ey_galvanic, Ez_galvanic


def E_inductive_from_ElectricDipoleWholeSpace(XYZ, srcLoc, sig, f, current=1., length=1., orientation='X', kappa=1., epsr=1., t=0.):

    """
        Computing Inductive portion of Electric fields from Electrical Dipole in a Wholespace
        TODO:
            Add description of parameters
    """
    mu = mu_0*(1+kappa)
    epsilon = epsilon_0*epsr
    sig_hat = sig + 1j*omega(f)*epsilon

    XYZ = Utils.asArray_N_x_Dim(XYZ, 3)
    # Check
    if XYZ.shape[0] > 1 & f.shape[0] > 1:
        raise Exception("I/O type error: For multiple field locations only a single frequency can be specified.")

    dx = XYZ[:,0]-srcLoc[0]
    dy = XYZ[:,1]-srcLoc[1]
    dz = XYZ[:,2]-srcLoc[2]

    r  = np.sqrt( dx**2. + dy**2. + dz**2.)
    # k  = np.sqrt( -1j*2.*np.pi*f*mu*sig )
    k  = np.sqrt( omega(f)**2. *mu*epsilon -1j*omega(f)*mu*sig )

    front = current * length / (4.*np.pi*sig_hat* r**3) * np.exp(-1j*k*r)

    if orientation.upper() == 'X':
        Ex_inductive = front*(k**2 * r**2)
        Ey_inductive = np.zeros_like(Ex_inductive)
        Ez_inductive = np.zeros_like(Ex_inductive)
        return Ex_inductive, Ey_inductive, Ez_inductive

    elif orientation.upper() == 'Y':
        #  x--> y, y--> z, z-->x
        Ey_inductive = front*(k**2 * r**2)
        Ez_inductive = np.zeros_like(Ey_inductive)
        Ex_inductive = np.zeros_like(Ey_inductive)
        return Ex_inductive, Ey_inductive, Ez_inductive

    elif orientation.upper() == 'Z':
        # x --> z, y --> x, z --> y
        Ez_inductive = front*(k**2 * r**2)
        Ex_inductive = np.zeros_like(Ez_inductive)
        Ey_inductive = np.zeros_like(Ez_inductive)
        return Ex_inductive, Ey_inductive, Ez_inductive


def J_from_ElectricDipoleWholeSpace(XYZ, srcLoc, sig, f, current=1., length=1., orientation='X', kappa=1., epsr=1., t=0.):

    """
        Computing Current densities from Electrical Dipole in a Wholespace
        TODO:
            Add description of parameters
    """

    Ex, Ey, Ez = E_from_ElectricDipoleWholeSpace(XYZ, srcLoc, sig, f, current=current, length=length, orientation=orientation, kappa=kappa, epsr=epsr)
    Jx = sig*Ex
    Jy = sig*Ey
    Jz = sig*Ez
    return Jx, Jy, Jz


def J_galvanic_from_ElectricDipoleWholeSpace(XYZ, srcLoc, sig, f, current=1., length=1., orientation='X', kappa=1., epsr=1., t=0.):

    """
        Computing Galvanic portion of Current densities from Electrical Dipole in a Wholespace
        TODO:
            Add description of parameters
    """

    Ex_galvanic, Ey_galvanic, Ez_galvanic = E_galvanic_from_ElectricDipoleWholeSpaced(XYZ, srcLoc, sig, f, current=current, length=length, orientation=orientation, kappa=kappa, epsr=epsr)
    Jx_galvanic = sig*Ex_galvanic
    Jy_galvanic = sig*Ey_galvanic
    Jz_galvanic = sig*Ez_galvanic
    return Jx_galvanic, Jy_galvanic, Jz_galvanic


def J_inductive_from_ElectricDipoleWholeSpace(XYZ, srcLoc, sig, f, current=1., length=1., orientation='X', kappa=1., epsr=1., t=0.):

    """
        Computing Inductive portion of Current densities from Electrical Dipole in a Wholespace
        TODO:
            Add description of parameters
    """

    Ex_inductive, Ey_inductive, Ez_inductive = E_inductive_from_ElectricDipoleWholeSpaced(XYZ, srcLoc, sig, f, current=current, length=length, orientation=orientation, kappa=kappa, epsr=epsr)
    Jx_inductive = sig*Ex_inductive
    Jy_inductive = sig*Ey_inductive
    Jz_inductive = sig*Ez_inductive
    return Jx_inductive, Jy_inductive, Jz_inductive


def H_from_ElectricDipoleWholeSpace(XYZ, srcLoc, sig, f, current=1., length=1., orientation='X', kappa=1., epsr=1., t=0.):

    """
        Computing Magnetic fields from Electrical Dipole in a Wholespace
        TODO:
            Add description of parameters
    """
    mu = mu_0*(1+kappa)
    epsilon = epsilon_0*epsr
    XYZ = Utils.asArray_N_x_Dim(XYZ, 3)
    # Check
    if XYZ.shape[0] > 1 & f.shape[0] > 1:
        raise Exception("I/O type error: For multiple field locations only a single frequency can be specified.")

    dx = XYZ[:, 0]-srcLoc[0]
    dy = XYZ[:, 1]-srcLoc[1]
    dz = XYZ[:, 2]-srcLoc[2]

    r = np.sqrt(dx**2. + dy**2. + dz**2.)
    # k  = np.sqrt( -1j*2.*np.pi*f*mu*sig )
    k = np.sqrt(omega(f)**2. * mu*epsilon - 1j*omega(f)*mu*sig)

    front = current * length / (4.*np.pi*(r)**2) * (1j*k*r + 1) * np.exp(-1j*k*r)

    if orientation.upper() == 'X':
        Hy = front*(-dz / r)
        Hz = front*(dy / r)
        Hx = np.zeros_like(Hy)
        return Hx, Hy, Hz

    elif orientation.upper() == 'Y':
        Hx = front*(dz / r)
        Hz = front*(-dx / r)
        Hy = np.zeros_like(Hx)
        return Hx, Hy, Hz

    elif orientation.upper() == 'Z':
        Hx = front*(-dy / r)
        Hy = front*(dx / r)
        Hz = np.zeros_like(Hx)
        return Hx, Hy, Hz


def B_from_ElectricDipoleWholeSpace(XYZ, srcLoc, sig, f, current=1., length=1., orientation='X', kappa=1., epsr=1., t=0.):

    """
        Computing Magnetic flux densites from Electrical Dipole in a Wholespace
        TODO:
            Add description of parameters
    """
    mu = mu_0*(1+kappa)

    Hx, Hy, Hz = H_from_ElectricDipoleWholeSpace(XYZ, srcLoc, sig, f, current=current, length=length, orientation=orientation, kappa=kappa, epsr=epsr)
    Bx = mu*Hx
    By = mu*Hy
    Bz = mu*Hz
    return Bx, By, Bz


def A_from_ElectricDipoleWholeSpace(XYZ, srcLoc, sig, f, current=1., length=1., orientation='X', kappa=1., epsr=1., t=0.):

    """
        Computing Electric vector potentials from Electrical Dipole in a Wholespace
        TODO:
            Add description of parameters
    """
    mu = mu_0*(1+kappa)
    epsilon = epsilon_0*epsr
    XYZ = Utils.asArray_N_x_Dim(XYZ, 3)
    # Check
    if XYZ.shape[0] > 1 & f.shape[0] > 1:
        raise Exception("I/O type error: For multiple field locations only a single frequency can be specified.")

    dx = XYZ[:,0]-srcLoc[0]
    dy = XYZ[:,1]-srcLoc[1]
    dz = XYZ[:,2]-srcLoc[2]

    r  = np.sqrt( dx**2. + dy**2. + dz**2.)
    k  = np.sqrt( omega(f)**2. *mu*epsilon -1j*omega(f)*mu*sig )

    front = current * length / (4.*np.pi*r)

    if orientation.upper() == 'X':
        Ax = front*np.exp(-1j*k*r)
        Ay = np.zeros_like(Ax)
        Az = np.zeros_like(Ax)
        return Ax, Ay, Az

    elif orientation.upper() == 'Y':
        Ay = front*np.exp(-1j*k*r)
        Ax = np.zeros_like(Ay)
        Az = np.zeros_like(Ay)
        return Ax, Ay, Az

    elif orientation.upper() == 'Z':
        Az = front*np.exp(-1j*k*r)
        Ax = np.zeros_like(Ay)
        Ay = np.zeros_like(Ay)
        return Ax, Ay, Az


<<<<<<< HEAD
def E_from_MagneticDipoleWholeSpace(XYZ, srcLoc, sig, f, current=1., loopArea=1., orientation='X', kappa=0., epsr=1., t=0.):
=======
def E_from_MagneticDipoleWholeSpace(XYZ, srcLoc, sig, f, current=1., loopArea=1., orientation='X', kappa=0., epsr=1.):
>>>>>>> 65ef3da6

    """
        Computing analytic electric fields from Magnetic Dipole in a Wholespace
        TODO:
            Add description of parameters
    """
    mu = mu_0 * (1+kappa)
    epsilon = epsilon_0 * epsr
    m = current * loopArea

    XYZ = Utils.asArray_N_x_Dim(XYZ, 3)
    # Check
    if XYZ.shape[0] > 1 & f.shape[0] > 1:
        raise Exception("I/O type error: For multiple field locations only a single frequency can be specified.")

    dx = XYZ[:,0]-srcLoc[0]
    dy = XYZ[:,1]-srcLoc[1]
    dz = XYZ[:,2]-srcLoc[2]

    r  = np.sqrt( dx**2. + dy**2. + dz**2.)
    # k  = np.sqrt( -1j*2.*np.pi*f*mu*sig )
    k  = np.sqrt( omega(f)**2. *mu*epsilon -1j*omega(f)*mu*sig )

    front = ((1j * omega(f) * mu * m) / (4.* np.pi * r**2)) * (1j * k * r + 1) * np.exp(-1j*k*r)

    if orientation.upper() == 'X':
        Ey = front * (dz / r)
        Ez = front * (-dy / r)
        Ex = np.zeros_like(Ey)
        return Ex, Ey, Ez

    elif orientation.upper() == 'Y':
        Ex = front * (-dz / r)
        Ez = front * (dx / r)
        Ey = np.zeros_like(Ex)
        return Ex, Ey, Ez

    elif orientation.upper() == 'Z':
        Ex = front * (dy / r)
        Ey = front * (-dx / r)
        Ez = np.zeros_like(Ex)
        return Ex, Ey, Ez


<<<<<<< HEAD
def J_from_MagneticDipoleWholeSpace(XYZ, srcLoc, sig, f, current=1., loopArea=1., orientation='X', kappa=1., epsr=1., t=0.):
=======
def J_from_MagneticDipoleWholeSpace(XYZ, srcLoc, sig, f, current=1., loopArea=1., orientation='X', kappa=1., epsr=1.):
>>>>>>> 65ef3da6

    """
        Computing current densities from Magnetic Dipole in a Wholespace
        TODO:
            Add description of parameters
    """

    Ex, Ey, Ez = E_from_MagneticDipoleWholeSpace(XYZ, srcLoc, sig, f, current=current, loopArea=loopArea, orientation=orientation, kappa=kappa, epsr=epsr)
    Jx = sig * Ex
    Jy = sig * Ey
    Jz = sig * Ez
    return Jx, Jy, Jz


<<<<<<< HEAD
def H_from_MagneticDipoleWholeSpace(XYZ, srcLoc, sig, f, current=1., loopArea=1., orientation='X', kappa=1., epsr=1., t=0.):
=======
def H_from_MagneticDipoleWholeSpace(XYZ, srcLoc, sig, f, current=1., loopArea=1., orientation='X', kappa=1., epsr=1.):
>>>>>>> 65ef3da6

    """
        Computing magnetic fields from Magnetic Dipole in a Wholespace
        TODO:
            Add description of parameters
    """
    mu = mu_0 * (1+kappa)
    epsilon = epsilon_0 * epsr
    m = current * loopArea

    XYZ = Utils.asArray_N_x_Dim(XYZ, 3)
    # Check
    if XYZ.shape[0] > 1 & f.shape[0] > 1:
        raise Exception("I/O type error: For multiple field locations only a single frequency can be specified.")

    dx = XYZ[:, 0]-srcLoc[0]
    dy = XYZ[:, 1]-srcLoc[1]
    dz = XYZ[:, 2]-srcLoc[2]

    r = np.sqrt(dx**2. + dy**2. + dz**2.)
    # k  = np.sqrt( -1j*2.*np.pi*f*mu*sig )
    k = np.sqrt(omega(f)**2. * mu*epsilon - 1j*omega(f)*mu*sig)

    front = m / (4.*np.pi*(r)**3) * np.exp(-1j*k*r)
    mid   = -k**2 * r**2 + 3*1j*k*r + 3

    if orientation.upper() == 'X':
        Hx = front*((dx**2 / r**2)*mid + (k**2 * r**2 - 1j*k*r - 1.))
        Hy = front*(dx*dy  / r**2)*mid
        Hz = front*(dx*dz  / r**2)*mid
        return Hx, Hy, Hz

    elif orientation.upper() == 'Y':
        #  x--> y, y--> z, z-->x
        Hy = front * ((dy**2 / r**2)*mid + (k**2 * r**2 - 1j*k*r - 1.))
        Hz = front * (dy*dz  / r**2)*mid
        Hx = front * (dy*dx  / r**2)*mid
        return Hx, Hy, Hz

    elif orientation.upper() == 'Z':
        # x --> z, y --> x, z --> y
        Hz = front*((dz**2 / r**2)*mid + (k**2 * r**2 - 1j*k*r - 1.))
        Hx = front*(dz*dx  / r**2)*mid
        Hy = front*(dz*dy  / r**2)*mid
        return Hx, Hy, Hz


<<<<<<< HEAD
def B_from_MagneticDipoleWholeSpace(XYZ, srcLoc, sig, f, current=1., loopArea=1., orientation='X', kappa=1., epsr=1., t=0.):
=======
def B_from_MagneticDipoleWholeSpace(XYZ, srcLoc, sig, f, current=1., loopArea=1., orientation='X', kappa=1., epsr=1.):
>>>>>>> 65ef3da6

    """
        Computing magnetic flux densites from Magnetic Dipole in a Wholespace
        TODO:
            Add description of parameters
    """
    mu = mu_0 * (1+kappa)

    Hx, Hy, Hz = H_from_MagneticDipoleWholeSpace(XYZ, srcLoc, sig, f, current=current, loopArea=loopArea, orientation=orientation, kappa=kappa, epsr=epsr)
    Bx = mu * Hx
    By = mu * Hy
    Bz = mu * Hz
    return Bx, By, Bz


<<<<<<< HEAD
def F_from_MagneticDipoleWholeSpace(XYZ, srcLoc, sig, f, current=1., loopArea=1., orientation='X', kappa=1., epsr=1., t=0.):
=======
def F_from_MagneticDipoleWholeSpace(XYZ, srcLoc, sig, f, current=1., loopArea=1., orientation='X', kappa=1., epsr=1.):
>>>>>>> 65ef3da6

    """
        Computing magnetic vector potentials from Magnetic Dipole in a Wholespace
        TODO:
            Add description of parameters
    """
    mu = mu_0 * (1+kappa)
    epsilon = epsilon_0*epsr
    m = current * loopArea

    XYZ = Utils.asArray_N_x_Dim(XYZ, 3)
    # Check
    if XYZ.shape[0] > 1 & f.shape[0] > 1:
        raise Exception("I/O type error: For multiple field locations only a single frequency can be specified.")

    dx = XYZ[:,0]-srcLoc[0]
    dy = XYZ[:,1]-srcLoc[1]
    dz = XYZ[:,2]-srcLoc[2]

    r  = np.sqrt( dx**2. + dy**2. + dz**2.)
    k  = np.sqrt( omega(f)**2. *mu*epsilon -1j*omega(f)*mu*sig )

    front = (1j * omega(f) * mu * m) / (4.* np.pi * r)

    if orientation.upper() == 'X':
        Fx = front*np.exp(-1j*k*r)
        Fy = np.zeros_like(Fx)
        Fz = np.zeros_like(Fx)
        return Fx, Fy, Fz

    elif orientation.upper() == 'Y':
        Fy = front*np.exp(-1j*k*r)
        Fx = np.zeros_like(Fy)
        Fz = np.zeros_like(Fy)
        return Fx, Fy, Fz

    elif orientation.upper() == 'Z':
        Fz = front*np.exp(-1j*k*r)
        Fx = np.zeros_like(Fy)
        Fy = np.zeros_like(Fy)
        return Fx, Fy, Fz


<|MERGE_RESOLUTION|>--- conflicted
+++ resolved
@@ -9,7 +9,7 @@
 # r = lambda dx, dy, dz: np.sqrt( dx**2. + dy**2. + dz**2.)
 # k = lambda f, mu, epsilon, sig: np.sqrt( omega(f)**2. *mu*epsilon -1j*omega(f)*mu*sig )
 
-def E_from_ElectricDipoleWholeSpace(XYZ, srcLoc, sig, f, current=1., length=1., orientation='X', kappa=0., epsr=1., t=0.):
+def E_from_ElectricDipoleWholeSpace(XYZ, srcLoc, sig, f, current=1., length=1., orientation='X', kappa=0., epsr=1.):
 
     """
         Computing Analytic Electric fields from Electrical Dipole in a Wholespace
@@ -57,7 +57,7 @@
         return Ex, Ey, Ez
 
 
-def E_galvanic_from_ElectricDipoleWholeSpace(XYZ, srcLoc, sig, f, current=1., length=1., orientation='X', kappa=1., epsr=1., t=0.):
+def E_galvanic_from_ElectricDipoleWholeSpace(XYZ, srcLoc, sig, f, current=1., length=1., orientation='X', kappa=1., epsr=1.):
 
     """
         Computing Galvanic portion of Electric fields from Electrical Dipole in a Wholespace
@@ -105,7 +105,7 @@
         return Ex_galvanic, Ey_galvanic, Ez_galvanic
 
 
-def E_inductive_from_ElectricDipoleWholeSpace(XYZ, srcLoc, sig, f, current=1., length=1., orientation='X', kappa=1., epsr=1., t=0.):
+def E_inductive_from_ElectricDipoleWholeSpace(XYZ, srcLoc, sig, f, current=1., length=1., orientation='X', kappa=1., epsr=1.):
 
     """
         Computing Inductive portion of Electric fields from Electrical Dipole in a Wholespace
@@ -152,7 +152,7 @@
         return Ex_inductive, Ey_inductive, Ez_inductive
 
 
-def J_from_ElectricDipoleWholeSpace(XYZ, srcLoc, sig, f, current=1., length=1., orientation='X', kappa=1., epsr=1., t=0.):
+def J_from_ElectricDipoleWholeSpace(XYZ, srcLoc, sig, f, current=1., length=1., orientation='X', kappa=1., epsr=1.):
 
     """
         Computing Current densities from Electrical Dipole in a Wholespace
@@ -167,7 +167,7 @@
     return Jx, Jy, Jz
 
 
-def J_galvanic_from_ElectricDipoleWholeSpace(XYZ, srcLoc, sig, f, current=1., length=1., orientation='X', kappa=1., epsr=1., t=0.):
+def J_galvanic_from_ElectricDipoleWholeSpace(XYZ, srcLoc, sig, f, current=1., length=1., orientation='X', kappa=1., epsr=1.):
 
     """
         Computing Galvanic portion of Current densities from Electrical Dipole in a Wholespace
@@ -182,7 +182,7 @@
     return Jx_galvanic, Jy_galvanic, Jz_galvanic
 
 
-def J_inductive_from_ElectricDipoleWholeSpace(XYZ, srcLoc, sig, f, current=1., length=1., orientation='X', kappa=1., epsr=1., t=0.):
+def J_inductive_from_ElectricDipoleWholeSpace(XYZ, srcLoc, sig, f, current=1., length=1., orientation='X', kappa=1., epsr=1.):
 
     """
         Computing Inductive portion of Current densities from Electrical Dipole in a Wholespace
@@ -197,7 +197,7 @@
     return Jx_inductive, Jy_inductive, Jz_inductive
 
 
-def H_from_ElectricDipoleWholeSpace(XYZ, srcLoc, sig, f, current=1., length=1., orientation='X', kappa=1., epsr=1., t=0.):
+def H_from_ElectricDipoleWholeSpace(XYZ, srcLoc, sig, f, current=1., length=1., orientation='X', kappa=1., epsr=1.):
 
     """
         Computing Magnetic fields from Electrical Dipole in a Wholespace
@@ -240,7 +240,7 @@
         return Hx, Hy, Hz
 
 
-def B_from_ElectricDipoleWholeSpace(XYZ, srcLoc, sig, f, current=1., length=1., orientation='X', kappa=1., epsr=1., t=0.):
+def B_from_ElectricDipoleWholeSpace(XYZ, srcLoc, sig, f, current=1., length=1., orientation='X', kappa=1., epsr=1.):
 
     """
         Computing Magnetic flux densites from Electrical Dipole in a Wholespace
@@ -256,7 +256,7 @@
     return Bx, By, Bz
 
 
-def A_from_ElectricDipoleWholeSpace(XYZ, srcLoc, sig, f, current=1., length=1., orientation='X', kappa=1., epsr=1., t=0.):
+def A_from_ElectricDipoleWholeSpace(XYZ, srcLoc, sig, f, current=1., length=1., orientation='X', kappa=1., epsr=1.):
 
     """
         Computing Electric vector potentials from Electrical Dipole in a Wholespace
@@ -298,11 +298,7 @@
         return Ax, Ay, Az
 
 
-<<<<<<< HEAD
-def E_from_MagneticDipoleWholeSpace(XYZ, srcLoc, sig, f, current=1., loopArea=1., orientation='X', kappa=0., epsr=1., t=0.):
-=======
 def E_from_MagneticDipoleWholeSpace(XYZ, srcLoc, sig, f, current=1., loopArea=1., orientation='X', kappa=0., epsr=1.):
->>>>>>> 65ef3da6
 
     """
         Computing analytic electric fields from Magnetic Dipole in a Wholespace
@@ -347,11 +343,7 @@
         return Ex, Ey, Ez
 
 
-<<<<<<< HEAD
-def J_from_MagneticDipoleWholeSpace(XYZ, srcLoc, sig, f, current=1., loopArea=1., orientation='X', kappa=1., epsr=1., t=0.):
-=======
 def J_from_MagneticDipoleWholeSpace(XYZ, srcLoc, sig, f, current=1., loopArea=1., orientation='X', kappa=1., epsr=1.):
->>>>>>> 65ef3da6
 
     """
         Computing current densities from Magnetic Dipole in a Wholespace
@@ -366,11 +358,7 @@
     return Jx, Jy, Jz
 
 
-<<<<<<< HEAD
-def H_from_MagneticDipoleWholeSpace(XYZ, srcLoc, sig, f, current=1., loopArea=1., orientation='X', kappa=1., epsr=1., t=0.):
-=======
 def H_from_MagneticDipoleWholeSpace(XYZ, srcLoc, sig, f, current=1., loopArea=1., orientation='X', kappa=1., epsr=1.):
->>>>>>> 65ef3da6
 
     """
         Computing magnetic fields from Magnetic Dipole in a Wholespace
@@ -418,11 +406,7 @@
         return Hx, Hy, Hz
 
 
-<<<<<<< HEAD
-def B_from_MagneticDipoleWholeSpace(XYZ, srcLoc, sig, f, current=1., loopArea=1., orientation='X', kappa=1., epsr=1., t=0.):
-=======
 def B_from_MagneticDipoleWholeSpace(XYZ, srcLoc, sig, f, current=1., loopArea=1., orientation='X', kappa=1., epsr=1.):
->>>>>>> 65ef3da6
 
     """
         Computing magnetic flux densites from Magnetic Dipole in a Wholespace
@@ -438,11 +422,7 @@
     return Bx, By, Bz
 
 
-<<<<<<< HEAD
-def F_from_MagneticDipoleWholeSpace(XYZ, srcLoc, sig, f, current=1., loopArea=1., orientation='X', kappa=1., epsr=1., t=0.):
-=======
 def F_from_MagneticDipoleWholeSpace(XYZ, srcLoc, sig, f, current=1., loopArea=1., orientation='X', kappa=1., epsr=1.):
->>>>>>> 65ef3da6
 
     """
         Computing magnetic vector potentials from Magnetic Dipole in a Wholespace
