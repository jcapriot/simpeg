<<<<<<< HEAD
from TDEM import hzAnalyticDipoleT, hzAnalyticCentLoopT
from FDEM import hzAnalyticDipoleF
from FDEMcasing import *
from DC import DCAnalyticHalf, DCAnalyticSphere
from FDEMDipolarfields import *
=======
from .TDEM import hzAnalyticDipoleT, hzAnalyticCentLoopT
from .FDEM import hzAnalyticDipoleF
from .FDEMcasing import *
from .DC import DCAnalyticHalf, DCAnalyticSphere
from .FDEMDipolarfields import *
>>>>>>> f8b0ea53
<|MERGE_RESOLUTION|>--- conflicted
+++ resolved
@@ -1,13 +1,5 @@
-<<<<<<< HEAD
-from TDEM import hzAnalyticDipoleT, hzAnalyticCentLoopT
-from FDEM import hzAnalyticDipoleF
-from FDEMcasing import *
-from DC import DCAnalyticHalf, DCAnalyticSphere
-from FDEMDipolarfields import *
-=======
 from .TDEM import hzAnalyticDipoleT, hzAnalyticCentLoopT
 from .FDEM import hzAnalyticDipoleF
 from .FDEMcasing import *
 from .DC import DCAnalyticHalf, DCAnalyticSphere
-from .FDEMDipolarfields import *
->>>>>>> f8b0ea53
+from .FDEMDipolarfields import *