--- conflicted
+++ resolved
@@ -475,13 +475,6 @@
          \mathbf{b}^{n} + \mathbf{dt}(\mathbf{C} \mathbf{M_{\sigma}^e}^{-1}
          \mathbf{s_e}^{n+1} + \mathbf{s_m}^{n+1})
 
-<<<<<<< HEAD
-
-    :param discretize.BaseMesh.BaseMesh mesh: mesh
-    :param SimPEG.Maps.IdentityMap mapping: mapping
-
-=======
->>>>>>> 7fd7d41a
     """
 
     _fieldType = 'b'
