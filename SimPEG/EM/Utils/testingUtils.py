--- conflicted
+++ resolved
@@ -50,7 +50,6 @@
                 S_e = np.zeros(mesh.nF)
                 S_m[Utils.closestPoints(mesh,[0.,0.,0.],'Ez') + np.sum(mesh.vnE[:1])] = 1e-3
                 S_e[Utils.closestPoints(mesh,[0.,0.,0.],'Fz') + np.sum(mesh.vnF[:1])] = 1e-3
-<<<<<<< HEAD
                 Src.append(EM.FDEM.Src.RawVec([Rx0], freq, S_m, S_e))
         elif SrcType is 'PrimSec':
                 primSrc = EM.FDEM.Src.MagDipole([], freq, np.r_[0.,0.,0.])
@@ -69,9 +68,6 @@
                 primaryProblem = EM.FDEM.Problem_e(primmesh)
                 mPrimary = np.ones(primmesh.nC)*CONDUCTIVITY
                 Src.append(EM.FDEM.Src.PrimSec([Rx0], freq, mPrimary, prob=primaryProblem, survey=primarySurvey))
-=======
-                Src.append(EM.FDEM.Src.RawVec([Rx0], freq, mesh.getEdgeInnerProduct()*S_m, S_e))
->>>>>>> f59cfa94
 
     if verbose:
         print '  Fetching %s problem' % (fdemType)
