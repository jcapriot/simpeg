from SimPEG import Survey, Problem, Utils, np, sp
from scipy.constants import mu_0
from SimPEG.EM.Utils import *
from SimPEG.Utils import Zero

class BaseSrc(Survey.BaseSrc):
    """
    Base source class for FDEM Survey
    """

    freq = None
    # rxPair = RxFDEM
    integrate = True

    def eval(self, prob):
        """
        Evaluate the source terms.
        - :math:`S_m` : magnetic source term
        - :math:`S_e` : electric source term

        :param Problem prob: FDEM Problem
        :rtype: (numpy.ndarray, numpy.ndarray)
        :return: tuple with magnetic source term and electric source term
        """
        S_m = self.S_m(prob)
        S_e = self.S_e(prob)
        return S_m, S_e

    def evalDeriv(self, prob, v=None, adjoint=False):
        """
        Derivatives of the source terms with respect to the inversion model
        - :code:`S_mDeriv` : derivative of the magnetic source term
        - :code:`S_eDeriv` : derivative of the electric source term

        :param Problem prob: FDEM Problem
        :param numpy.ndarray v: vector to take product with
        :param bool adjoint: adjoint?
        :rtype: (numpy.ndarray, numpy.ndarray)
        :return: tuple with magnetic source term and electric source term derivatives times a vector
        """
        if v is not None:
            return self.S_mDeriv(prob, v, adjoint), self.S_eDeriv(prob, v, adjoint)
        else:
            return lambda v: self.S_mDeriv(prob, v, adjoint), lambda v: self.S_eDeriv(prob, v, adjoint)

    def bPrimary(self, prob):
        """
        Primary magnetic flux density

        :param Problem prob: FDEM Problem
        :rtype: numpy.ndarray
        :return: primary magnetic flux density
        """
        return Zero()

    def hPrimary(self, prob):
        """
        Primary magnetic field

        :param Problem prob: FDEM Problem
        :rtype: numpy.ndarray
        :return: primary magnetic field
        """
        return Zero()

    def ePrimary(self, prob):
        """
        Primary electric field

        :param Problem prob: FDEM Problem
        :rtype: numpy.ndarray
        :return: primary electric field
        """
        return Zero()

    def jPrimary(self, prob):
        """
        Primary current density

        :param Problem prob: FDEM Problem
        :rtype: numpy.ndarray
        :return: primary current density
        """
        return Zero()

    def S_m(self, prob):
        """
        Magnetic source term

        :param Problem prob: FDEM Problem
        :rtype: numpy.ndarray
        :return: magnetic source term on mesh
        """
        return Zero()

    def S_e(self, prob):
        """
        Electric source term

        :param Problem prob: FDEM Problem
        :rtype: numpy.ndarray
        :return: electric source term on mesh
        """
        return Zero()

    def S_mDeriv(self, prob, v, adjoint = False):
        """
        Derivative of magnetic source term with respect to the inversion model

        :param Problem prob: FDEM Problem
        :param numpy.ndarray v: vector to take product with
        :param bool adjoint: adjoint?
        :rtype: numpy.ndarray
        :return: product of magnetic source term derivative with a vector
        """

        return Zero()

    def S_eDeriv(self, prob, v, adjoint = False):
        """
        Derivative of electric source term with respect to the inversion model

        :param Problem prob: FDEM Problem
        :param numpy.ndarray v: vector to take product with
        :param bool adjoint: adjoint?
        :rtype: numpy.ndarray
        :return: product of electric source term derivative with a vector
        """
        return Zero()


class RawVec_e(BaseSrc):
    """
    RawVec electric source. It is defined by the user provided vector S_e

    :param list rxList: receiver list
    :param float freq: frequency
    :param numpy.array S_e: electric source term
    :param bool integrate: Integrate the source term (multiply by Me) [True]
    """

    def __init__(self, rxList, freq, S_e, integrate=True): #, ePrimary=None, bPrimary=None, hPrimary=None, jPrimary=None):
        self._S_e = np.array(S_e, dtype=complex)
        self.freq = float(freq)
        self.integrate = integrate

        BaseSrc.__init__(self, rxList)

    def S_e(self, prob):
        """
        Electric source term

        :param Problem prob: FDEM Problem
        :rtype: numpy.ndarray
        :return: electric source term on mesh
        """
        if prob._formulation is 'EB' and self.integrate is True:
            return prob.Me * self._S_e
        return self._S_e


class RawVec_m(BaseSrc):
    """
    RawVec magnetic source. It is defined by the user provided vector S_m

    :param float freq: frequency
    :param rxList: receiver list
    :param numpy.array S_m: magnetic source term
    :param bool integrate: Integrate the source term (multiply by Me) [True]
    """

    def __init__(self, rxList, freq, S_m, integrate=True):  #ePrimary=Zero(), bPrimary=Zero(), hPrimary=Zero(), jPrimary=Zero()):
        self._S_m = np.array(S_m, dtype=complex)
        self.freq = float(freq)
        self.integrate = integrate

        BaseSrc.__init__(self, rxList)

    def S_m(self, prob):
        """
        Magnetic source term

        :param Problem prob: FDEM Problem
        :rtype: numpy.ndarray
        :return: magnetic source term on mesh
        """
        if prob._formulation is 'HJ' and self.integrate is True:
            return prob.Me * self._S_m
        return self._S_m


class RawVec(BaseSrc):
    """
    RawVec source. It is defined by the user provided vectors S_m, S_e

    :param rxList: receiver list
    :param float freq: frequency
    :param numpy.array S_m: magnetic source term
    :param numpy.array S_e: electric source term
    :param bool integrate: Integrate the source term (multiply by Me) [True]
    """
    def __init__(self, rxList, freq, S_m, S_e, integrate=True):
        self._S_m = np.array(S_m, dtype=complex)
        self._S_e = np.array(S_e, dtype=complex)
        self.freq = float(freq)
        self.integrate = integrate
        BaseSrc.__init__(self, rxList)

    def S_m(self, prob):
        """
        Magnetic source term

        :param Problem prob: FDEM Problem
        :rtype: numpy.ndarray
        :return: magnetic source term on mesh
        """
        if prob._formulation is 'HJ' and self.integrate is True:
            return prob.Me * self._S_m
        return self._S_m

    def S_e(self, prob):
        """
        Electric source term

        :param Problem prob: FDEM Problem
        :rtype: numpy.ndarray
        :return: electric source term on mesh
        """
        if prob._formulation is 'EB' and self.integrate is True:
            return prob.Me * self._S_e
        return self._S_e


class MagDipole(BaseSrc):
    """
    Point magnetic dipole source calculated by taking the curl of a magnetic
    vector potential. By taking the discrete curl, we ensure that the magnetic
    flux density is divergence free (no magnetic monopoles!).

    This approach uses a primary-secondary in frequency. Here we show the
    derivation for E-B formulation noting that similar steps are followed for
    the H-J formulation.

    .. math::
        \mathbf{C} \mathbf{e} + i \omega \mathbf{b} = \mathbf{s_m} \\\\
            {\mathbf{C}^T \mathbf{M_{\mu^{-1}}^f} \mathbf{b} - \mathbf{M_{\sigma}^e} \mathbf{e} = \mathbf{s_e}}

    We split up the fields and :math:`\mu^{-1}` into primary (:math:`\mathbf{P}`) and secondary (:math:`\mathbf{S}`) components

    - :math:`\mathbf{e} = \mathbf{e^P} + \mathbf{e^S}`
    - :math:`\mathbf{b} = \mathbf{b^P} + \mathbf{b^S}`
    - :math:`\\boldsymbol{\mu}^{\mathbf{-1}} = \\boldsymbol{\mu}^{\mathbf{-1}^\mathbf{P}} + \\boldsymbol{\mu}^{\mathbf{-1}^\mathbf{S}}`

    and define a zero-frequency primary problem, noting that the source is
    generated by a divergence free electric current

    .. math::
        \mathbf{C} \mathbf{e^P} = \mathbf{s_m^P} = 0 \\\\
            {\mathbf{C}^T \mathbf{{M_{\mu^{-1}}^f}^P} \mathbf{b^P} - \mathbf{M_{\sigma}^e} \mathbf{e^P} = \mathbf{M^e} \mathbf{s_e^P}}

    Since :math:`\mathbf{e^P}` is curl-free, divergence-free, we assume that there is no constant field background, the :math:`\mathbf{e^P} = 0`, so our primary problem is

    .. math::
        \mathbf{e^P} =  0 \\\\
            {\mathbf{C}^T \mathbf{{M_{\mu^{-1}}^f}^P} \mathbf{b^P} = \mathbf{s_e^P}}

    Our secondary problem is then

    .. math::
        \mathbf{C} \mathbf{e^S} + i \omega \mathbf{b^S} = - i \omega \mathbf{b^P} \\\\
            {\mathbf{C}^T \mathbf{M_{\mu^{-1}}^f} \mathbf{b^S} - \mathbf{M_{\sigma}^e} \mathbf{e^S} = -\mathbf{C}^T \mathbf{{M_{\mu^{-1}}^f}^S} \mathbf{b^P}}

    :param list rxList: receiver list
    :param float freq: frequency
    :param numpy.ndarray loc: source location (ie: :code:`np.r_[xloc,yloc,zloc]`)
    :param string orientation: 'X', 'Y', 'Z'
    :param float moment: magnetic dipole moment
    :param float mu: background magnetic permeability
    """

    def __init__(self, rxList, freq, loc, orientation='Z', moment=1., mu=mu_0):
        self.freq = float(freq)
        self.loc = loc
        self.orientation = orientation
        assert orientation in ['X','Y','Z'], "Orientation (right now) doesn't actually do anything! The methods in SrcUtils should take care of this..."
        self.moment = moment
        self.mu = mu
        self.integrate = False
        BaseSrc.__init__(self, rxList)

    def bPrimary(self, prob):
        """
        The primary magnetic flux density from a magnetic vector potential

        :param Problem prob: FDEM problem
        :rtype: numpy.ndarray
        :return: primary magnetic field
        """
        formulation = prob._formulation

        if formulation is 'EB':
            gridX = prob.mesh.gridEx
            gridY = prob.mesh.gridEy
            gridZ = prob.mesh.gridEz
            C = prob.mesh.edgeCurl

        elif formulation is 'HJ':
            gridX = prob.mesh.gridFx
            gridY = prob.mesh.gridFy
            gridZ = prob.mesh.gridFz
            C = prob.mesh.edgeCurl.T


        if prob.mesh._meshType is 'CYL':
            if not prob.mesh.isSymmetric:
                # TODO ?
                raise NotImplementedError('Non-symmetric cyl mesh not implemented yet!')
            a = MagneticDipoleVectorPotential(self.loc, gridY, 'y', mu=self.mu, moment=self.moment)

        else:
            srcfct = MagneticDipoleVectorPotential
            ax = srcfct(self.loc, gridX, 'x', mu=self.mu, moment=self.moment)
            ay = srcfct(self.loc, gridY, 'y', mu=self.mu, moment=self.moment)
            az = srcfct(self.loc, gridZ, 'z', mu=self.mu, moment=self.moment)
            a = np.concatenate((ax, ay, az))

        return C*a

    def hPrimary(self, prob):
        """
        The primary magnetic field from a magnetic vector potential

        :param Problem prob: FDEM problem
        :rtype: numpy.ndarray
        :return: primary magnetic field
        """
        b = self.bPrimary(prob)
        return 1./self.mu * b 

    def S_m(self, prob):
        """
        The magnetic source term

        :param Problem prob: FDEM problem
        :rtype: numpy.ndarray
        :return: primary magnetic field
        """

        b_p = self.bPrimary(prob)
        if prob._formulation is 'HJ':
            b_p = prob.Me * b_p 
        return -1j*omega(self.freq)*b_p

    def S_e(self, prob):
        """
        The electric source term

        :param Problem prob: FDEM problem
        :rtype: numpy.ndarray
        :return: primary magnetic field
        """

        if all(np.r_[self.mu] == np.r_[prob.curModel.mu]):
            return Zero()
        else:
            formulation = prob._formulation

            if formulation is 'EB':
                mui_s = prob.curModel.mui - 1./self.mu
                MMui_s = prob.mesh.getFaceInnerProduct(mui_s)
                C = prob.mesh.edgeCurl
            elif formulation is 'HJ':
                mu_s = prob.curModel.mu - self.mu
                MMui_s = prob.mesh.getEdgeInnerProduct(mu_s, invMat=True)
                C = prob.mesh.edgeCurl.T

            return -C.T * (MMui_s * self.bPrimary(prob))


class MagDipole_Bfield(BaseSrc):

    """
    Point magnetic dipole source calculated with the analytic solution for the
    fields from a magnetic dipole. No discrete curl is taken, so the magnetic
    flux density may not be strictly divergence free.

    This approach uses a primary-secondary in frequency in the same fashion as the MagDipole.

    :param list rxList: receiver list
    :param float freq: frequency
    :param numpy.ndarray loc: source location (ie: :code:`np.r_[xloc,yloc,zloc]`)
    :param string orientation: 'X', 'Y', 'Z'
    :param float moment: magnetic dipole moment
    :param float mu: background magnetic permeability
    """

    def __init__(self, rxList, freq, loc, orientation='Z', moment=1., mu = mu_0):
        self.freq = float(freq)
        self.loc = loc
        assert orientation in ['X','Y','Z'], "Orientation (right now) doesn't actually do anything! The methods in SrcUtils should take care of this..."
        self.orientation = orientation
        self.moment = moment
        self.mu = mu
        BaseSrc.__init__(self, rxList)

    def bPrimary(self, prob):
        """
        The primary magnetic flux density from the analytic solution for magnetic fields from a dipole

        :param Problem prob: FDEM problem
        :rtype: numpy.ndarray
        :return: primary magnetic field
        """

        formulation = prob._formulation

        if formulation is 'EB':
            gridX = prob.mesh.gridFx
            gridY = prob.mesh.gridFy
            gridZ = prob.mesh.gridFz
            C = prob.mesh.edgeCurl

        elif formulation is 'HJ':
            gridX = prob.mesh.gridEx
            gridY = prob.mesh.gridEy
            gridZ = prob.mesh.gridEz
            C = prob.mesh.edgeCurl.T

        srcfct = MagneticDipoleFields
        if prob.mesh._meshType is 'CYL':
            if not prob.mesh.isSymmetric:
                # TODO ?
                raise NotImplementedError('Non-symmetric cyl mesh not implemented yet!')
            bx = srcfct(self.loc, gridX, 'x', mu=self.mu, moment=self.moment)
            bz = srcfct(self.loc, gridZ, 'z', mu=self.mu, moment=self.moment)
            b = np.concatenate((bx,bz))
        else:
            bx = srcfct(self.loc, gridX, 'x', mu=self.mu, moment=self.moment)
            by = srcfct(self.loc, gridY, 'y', mu=self.mu, moment=self.moment)
            bz = srcfct(self.loc, gridZ, 'z', mu=self.mu, moment=self.moment)
            b = np.concatenate((bx,by,bz))

        return b

    def hPrimary(self, prob):
        """
        The primary magnetic field from a magnetic vector potential

        :param Problem prob: FDEM problem
        :rtype: numpy.ndarray
        :return: primary magnetic field
        """
        b = self.bPrimary(prob)
        return 1/self.mu * b

    def S_m(self, prob):
        """
        The magnetic source term

        :param Problem prob: FDEM problem
        :rtype: numpy.ndarray
        :return: primary magnetic field
        """
        b = self.bPrimary(prob)
        if prob._formulation is 'HJ':
            b = prob.Me * b
        return -1j*omega(self.freq)*b

    def S_e(self, prob):
        """
        The electric source term

        :param Problem prob: FDEM problem
        :rtype: numpy.ndarray
        :return: primary magnetic field
        """
        if all(np.r_[self.mu] == np.r_[prob.curModel.mu]):
            return Zero()
        else:
            formulation = prob._formulation

            if formulation is 'EB':
                mui_s = prob.curModel.mui - 1./self.mu
                MMui_s = prob.mesh.getFaceInnerProduct(mui_s)
                C = prob.mesh.edgeCurl
            elif formulation is 'HJ':
                mu_s = prob.curModel.mu - self.mu
                MMui_s = prob.mesh.getEdgeInnerProduct(mu_s, invMat=True)
                C = prob.mesh.edgeCurl.T

            return -C.T * (MMui_s * self.bPrimary(prob))


class CircularLoop(BaseSrc):
    """
    Circular loop magnetic source calculated by taking the curl of a magnetic
    vector potential. By taking the discrete curl, we ensure that the magnetic
    flux density is divergence free (no magnetic monopoles!).

    This approach uses a primary-secondary in frequency in the same fashion as the MagDipole.

    :param list rxList: receiver list
    :param float freq: frequency
    :param numpy.ndarray loc: source location (ie: :code:`np.r_[xloc,yloc,zloc]`)
    :param string orientation: 'X', 'Y', 'Z'
    :param float moment: magnetic dipole moment
    :param float mu: background magnetic permeability
    """

    def __init__(self, rxList, freq, loc, orientation='Z', radius=1., mu=mu_0):
        self.freq = float(freq)
        self.orientation = orientation
        assert orientation in ['X','Y','Z'], "Orientation (right now) doesn't actually do anything! The methods in SrcUtils should take care of this..."
        self.radius = radius
        self.mu = mu
        self.loc = loc
        self.integrate = False
        BaseSrc.__init__(self, rxList)

    def bPrimary(self, prob):
        """
        The primary magnetic flux density from a magnetic vector potential

        :param Problem prob: FDEM problem
        :rtype: numpy.ndarray
        :return: primary magnetic field
        """
        formulation = prob._formulation

        if formulation is 'EB':
            gridX = prob.mesh.gridEx
            gridY = prob.mesh.gridEy
            gridZ = prob.mesh.gridEz
            C = prob.mesh.edgeCurl

        elif formulation is 'HJ':
            gridX = prob.mesh.gridFx
            gridY = prob.mesh.gridFy
            gridZ = prob.mesh.gridFz
            C = prob.mesh.edgeCurl.T

        if prob.mesh._meshType is 'CYL':
            if not prob.mesh.isSymmetric:
                # TODO ?
                raise NotImplementedError('Non-symmetric cyl mesh not implemented yet!')
            a = MagneticDipoleVectorPotential(self.loc, gridY, 'y', moment=self.radius, mu=self.mu)

        else:
            srcfct = MagneticDipoleVectorPotential
            ax = srcfct(self.loc, gridX, 'x', self.radius, mu=self.mu)
            ay = srcfct(self.loc, gridY, 'y', self.radius, mu=self.mu)
            az = srcfct(self.loc, gridZ, 'z', self.radius, mu=self.mu)
            a = np.concatenate((ax, ay, az))

        return C*a

    def hPrimary(self, prob):
        """
        The primary magnetic field from a magnetic vector potential

        :param Problem prob: FDEM problem
        :rtype: numpy.ndarray
        :return: primary magnetic field
        """
        b = self.bPrimary(prob)
        return 1./self.mu*b

    def S_m(self, prob):
        """
        The magnetic source term

        :param Problem prob: FDEM problem
        :rtype: numpy.ndarray
        :return: primary magnetic field
        """
        b = self.bPrimary(prob)
        if prob._formulation is 'HJ':
            b =  prob.Me *  b
        return -1j*omega(self.freq)*b

    def S_e(self, prob):
        """
        The electric source term

        :param Problem prob: FDEM problem
        :rtype: numpy.ndarray
        :return: primary magnetic field
        """
        if all(np.r_[self.mu] == np.r_[prob.curModel.mu]):
            return Zero()
        else:
            formulation = prob._formulation

            if formulation is 'EB':
                mui_s = prob.curModel.mui - 1./self.mu
                MMui_s = prob.mesh.getFaceInnerProduct(mui_s)
                C = prob.mesh.edgeCurl


            elif formulation is 'HJ':
                mu_s = prob.curModel.mu - self.mu
                MMui_s = prob.mesh.getEdgeInnerProduct(mu_s, invMat=True)
                C = prob.mesh.edgeCurl.T

            return -C.T * (MMui_s * self.bPrimary(prob))

<<<<<<< HEAD
class PrimSecSigma(BaseSrc):

    # TODO: This will only work for E-B formulation
    def __init__(self, rxList, freq, sigmaPrimary, ePrimary=None, primaryProblem=None, primarySurvey=None):
        self.freq = float(freq)
        self._ePrimary = ePrimary
        self.sigmaPrimary = sigmaPrimary
        self._primaryProblem = primaryProblem
        self._primarySurvey = primarySurvey
        self.integrate = False
        BaseSrc.__init__(self, rxList)

    def _solvePrimary(self):
        # check if I have fields
        # if not, solve the primary to get fields object 
        if self._primarySurvey.ispaired:
                if self._primarySurvey.prob is not self._primaryProblem:
                    raise Exception "The survey object is already paired to a problem. Use survey.unpair()"
            else:
                self._primaryProblem.pair(self._primarySurvey)

        return 

    def ePrimary(self,prob):
        # check if a primary problem is defined
        if getattr(self, '_ePrimary', None) is None:
            if self._primaryProblem is None or self._primarySurvey is None:
                raise Exception "if Not specifying a ePrimary, a primarySurvey and primaryProblem must be provided."
            
            self._ePrimary = self._solvePrimary[:,'e'] 

        return self._ePrimary

    def S_e(self,prob):
        MeSigma = prob.MeSigma
        MeSigmaPrimary = prob.mesh.getEdgeInnerProduct(self.sigmaPrimary)
        return (MeSigma - MeSigmaPrimary) * self._ePrimary

    def S_eDeriv(self, prob, v, adjoint = False):
        MeSigmaDeriv = prob.MeSigmaDeriv
        if adjoint is not True:
            return MeSigmaDeriv(Utils.mkvc(self._ePrimary)) * v 
        return MeSigmaDeriv(Utils.mkvc(self._ePrimary)) * v
=======
            
>>>>>>> b4f329f6

<|MERGE_RESOLUTION|>--- conflicted
+++ resolved
@@ -335,7 +335,7 @@
         :return: primary magnetic field
         """
         b = self.bPrimary(prob)
-        return 1./self.mu * b 
+        return 1./self.mu * b
 
     def S_m(self, prob):
         """
@@ -348,7 +348,7 @@
 
         b_p = self.bPrimary(prob)
         if prob._formulation is 'HJ':
-            b_p = prob.Me * b_p 
+            b_p = prob.Me * b_p
         return -1j*omega(self.freq)*b_p
 
     def S_e(self, prob):
@@ -543,10 +543,10 @@
             if not prob.mesh.isSymmetric:
                 # TODO ?
                 raise NotImplementedError('Non-symmetric cyl mesh not implemented yet!')
-            a = MagneticDipoleVectorPotential(self.loc, gridY, 'y', moment=self.radius, mu=self.mu)
+            a = MagneticLoopVectorPotential(self.loc, gridY, 'y', moment=self.radius, mu=self.mu)
 
         else:
-            srcfct = MagneticDipoleVectorPotential
+            srcfct = MagneticLoopVectorPotential
             ax = srcfct(self.loc, gridX, 'x', self.radius, mu=self.mu)
             ay = srcfct(self.loc, gridY, 'y', self.radius, mu=self.mu)
             az = srcfct(self.loc, gridZ, 'z', self.radius, mu=self.mu)
@@ -604,7 +604,7 @@
 
             return -C.T * (MMui_s * self.bPrimary(prob))
 
-<<<<<<< HEAD
+
 class PrimSecSigma(BaseSrc):
 
     # TODO: This will only work for E-B formulation
@@ -619,22 +619,22 @@
 
     def _solvePrimary(self):
         # check if I have fields
-        # if not, solve the primary to get fields object 
+        # if not, solve the primary to get fields object
         if self._primarySurvey.ispaired:
                 if self._primarySurvey.prob is not self._primaryProblem:
                     raise Exception "The survey object is already paired to a problem. Use survey.unpair()"
             else:
                 self._primaryProblem.pair(self._primarySurvey)
 
-        return 
+        return
 
     def ePrimary(self,prob):
         # check if a primary problem is defined
         if getattr(self, '_ePrimary', None) is None:
             if self._primaryProblem is None or self._primarySurvey is None:
                 raise Exception "if Not specifying a ePrimary, a primarySurvey and primaryProblem must be provided."
-            
-            self._ePrimary = self._solvePrimary[:,'e'] 
+
+            self._ePrimary = self._solvePrimary[:,'e']
 
         return self._ePrimary
 
@@ -646,9 +646,8 @@
     def S_eDeriv(self, prob, v, adjoint = False):
         MeSigmaDeriv = prob.MeSigmaDeriv
         if adjoint is not True:
-            return MeSigmaDeriv(Utils.mkvc(self._ePrimary)) * v 
+            return MeSigmaDeriv(Utils.mkvc(self._ePrimary)) * v
         return MeSigmaDeriv(Utils.mkvc(self._ePrimary)) * v
-=======
-            
->>>>>>> b4f329f6
-
+
+
+
