from SimPEG import Survey, Problem, Utils, np, sp
from scipy.constants import mu_0
from SimPEG.EM.Utils import *
from SimPEG.Utils import Zero

class BaseSrc(Survey.BaseSrc):
    """
    Base source class for FDEM Survey
    """

    freq = None
    # rxPair = RxFDEM
    integrate = True

    def eval(self, prob):
        """
        Evaluate the source terms.
        - :math:`s_m` : magnetic source term
        - :math:`s_e` : electric source term

        :param Problem prob: FDEM Problem
        :rtype: (numpy.ndarray, numpy.ndarray)
        :return: tuple with magnetic source term and electric source term
        """
        s_m = self.s_m(prob)
        s_e = self.s_e(prob)
        return s_m, s_e

    def evalDeriv(self, prob, v=None, adjoint=False):
        """
        Derivatives of the source terms with respect to the inversion model
        - :code:`s_mDeriv` : derivative of the magnetic source term
        - :code:`s_eDeriv` : derivative of the electric source term

        :param Problem prob: FDEM Problem
        :param numpy.ndarray v: vector to take product with
        :param bool adjoint: adjoint?
        :rtype: (numpy.ndarray, numpy.ndarray)
        :return: tuple with magnetic source term and electric source term derivatives times a vector
        """
        if v is not None:
            return self.s_mDeriv(prob, v, adjoint), self.s_eDeriv(prob, v, adjoint)
        else:
            return lambda v: self.s_mDeriv(prob, v, adjoint), lambda v: self.s_eDeriv(prob, v, adjoint)

    def bPrimary(self, prob):
        """
        Primary magnetic flux density

        :param Problem prob: FDEM Problem
        :rtype: numpy.ndarray
        :return: primary magnetic flux density
        """
        return Zero()

    def hPrimary(self, prob):
        """
        Primary magnetic field

        :param Problem prob: FDEM Problem
        :rtype: numpy.ndarray
        :return: primary magnetic field
        """
        return Zero()

    def ePrimary(self, prob):
        """
        Primary electric field

        :param Problem prob: FDEM Problem
        :rtype: numpy.ndarray
        :return: primary electric field
        """
        return Zero()

    def jPrimary(self, prob):
        """
        Primary current density

        :param Problem prob: FDEM Problem
        :rtype: numpy.ndarray
        :return: primary current density
        """
        return Zero()

    def s_m(self, prob):
        """
        Magnetic source term

        :param Problem prob: FDEM Problem
        :rtype: numpy.ndarray
        :return: magnetic source term on mesh
        """
        return Zero()

    def s_e(self, prob):
        """
        Electric source term

        :param Problem prob: FDEM Problem
        :rtype: numpy.ndarray
        :return: electric source term on mesh
        """
        return Zero()

    def s_mDeriv(self, prob, v, adjoint = False):
        """
        Derivative of magnetic source term with respect to the inversion model

        :param Problem prob: FDEM Problem
        :param numpy.ndarray v: vector to take product with
        :param bool adjoint: adjoint?
        :rtype: numpy.ndarray
        :return: product of magnetic source term derivative with a vector
        """

        return Zero()

    def s_eDeriv(self, prob, v, adjoint = False):
        """
        Derivative of electric source term with respect to the inversion model

        :param Problem prob: FDEM Problem
        :param numpy.ndarray v: vector to take product with
        :param bool adjoint: adjoint?
        :rtype: numpy.ndarray
        :return: product of electric source term derivative with a vector
        """
        return Zero()


class RawVec_e(BaseSrc):
    """
    RawVec electric source. It is defined by the user provided vector s_e

    :param list rxList: receiver list
    :param float freq: frequency
    :param numpy.array s_e: electric source term
    :param bool integrate: Integrate the source term (multiply by Me) [True]
    """

    def __init__(self, rxList, freq, s_e, integrate=True): #, ePrimary=None, bPrimary=None, hPrimary=None, jPrimary=None):
        self._s_e = np.array(s_e, dtype=complex)
        self.freq = float(freq)
        self.integrate = integrate

        BaseSrc.__init__(self, rxList)

    def s_e(self, prob):
        """
        Electric source term

        :param Problem prob: FDEM Problem
        :rtype: numpy.ndarray
        :return: electric source term on mesh
        """
        if prob._formulation is 'EB' and self.integrate is True:
            return prob.Me * self._s_e
        return self._s_e


class RawVec_m(BaseSrc):
    """
    RawVec magnetic source. It is defined by the user provided vector s_m

    :param float freq: frequency
    :param rxList: receiver list
    :param numpy.array s_m: magnetic source term
    :param bool integrate: Integrate the source term (multiply by Me) [True]
    """

    def __init__(self, rxList, freq, s_m, integrate=True):  #ePrimary=Zero(), bPrimary=Zero(), hPrimary=Zero(), jPrimary=Zero()):
        self._s_m = np.array(s_m, dtype=complex)
        self.freq = float(freq)
        self.integrate = integrate

        BaseSrc.__init__(self, rxList)

    def s_m(self, prob):
        """
        Magnetic source term

        :param Problem prob: FDEM Problem
        :rtype: numpy.ndarray
        :return: magnetic source term on mesh
        """
        if prob._formulation is 'HJ' and self.integrate is True:
            return prob.Me * self._s_m
        return self._s_m


class RawVec(BaseSrc):
    """
    RawVec source. It is defined by the user provided vectors s_m, s_e

    :param rxList: receiver list
    :param float freq: frequency
    :param numpy.array s_m: magnetic source term
    :param numpy.array s_e: electric source term
    :param bool integrate: Integrate the source term (multiply by Me) [True]
    """
    def __init__(self, rxList, freq, s_m, s_e, integrate=True):
        self._s_m = np.array(s_m, dtype=complex)
        self._s_e = np.array(s_e, dtype=complex)
        self.freq = float(freq)
        self.integrate = integrate
        BaseSrc.__init__(self, rxList)

    def s_m(self, prob):
        """
        Magnetic source term

        :param Problem prob: FDEM Problem
        :rtype: numpy.ndarray
        :return: magnetic source term on mesh
        """
        if prob._formulation is 'HJ' and self.integrate is True:
            return prob.Me * self._s_m
        return self._s_m

    def s_e(self, prob):
        """
        Electric source term

        :param Problem prob: FDEM Problem
        :rtype: numpy.ndarray
        :return: electric source term on mesh
        """
        if prob._formulation is 'EB' and self.integrate is True:
            return prob.Me * self._s_e
        return self._s_e


class MagDipole(BaseSrc):
    """
    Point magnetic dipole source calculated by taking the curl of a magnetic
    vector potential. By taking the discrete curl, we ensure that the magnetic
    flux density is divergence free (no magnetic monopoles!).

    This approach uses a primary-secondary in frequency. Here we show the
    derivation for E-B formulation noting that similar steps are followed for
    the H-J formulation.

    .. math::
        \mathbf{C} \mathbf{e} + i \omega \mathbf{b} = \mathbf{s_m} \\\\
            {\mathbf{C}^T \mathbf{M_{\mu^{-1}}^f} \mathbf{b} - \mathbf{M_{\sigma}^e} \mathbf{e} = \mathbf{s_e}}

    We split up the fields and :math:`\mu^{-1}` into primary (:math:`\mathbf{P}`) and secondary (:math:`\mathbf{S}`) components

    - :math:`\mathbf{e} = \mathbf{e^P} + \mathbf{e^S}`
    - :math:`\mathbf{b} = \mathbf{b^P} + \mathbf{b^S}`
    - :math:`\\boldsymbol{\mu}^{\mathbf{-1}} = \\boldsymbol{\mu}^{\mathbf{-1}^\mathbf{P}} + \\boldsymbol{\mu}^{\mathbf{-1}^\mathbf{S}}`

    and define a zero-frequency primary problem, noting that the source is
    generated by a divergence free electric current

    .. math::
        \mathbf{C} \mathbf{e^P} = \mathbf{s_m^P} = 0 \\\\
            {\mathbf{C}^T \mathbf{{M_{\mu^{-1}}^f}^P} \mathbf{b^P} - \mathbf{M_{\sigma}^e} \mathbf{e^P} = \mathbf{M^e} \mathbf{s_e^P}}

    Since :math:`\mathbf{e^P}` is curl-free, divergence-free, we assume that there is no constant field background, the :math:`\mathbf{e^P} = 0`, so our primary problem is

    .. math::
        \mathbf{e^P} =  0 \\\\
            {\mathbf{C}^T \mathbf{{M_{\mu^{-1}}^f}^P} \mathbf{b^P} = \mathbf{s_e^P}}

    Our secondary problem is then

    .. math::
        \mathbf{C} \mathbf{e^S} + i \omega \mathbf{b^S} = - i \omega \mathbf{b^P} \\\\
            {\mathbf{C}^T \mathbf{M_{\mu^{-1}}^f} \mathbf{b^S} - \mathbf{M_{\sigma}^e} \mathbf{e^S} = -\mathbf{C}^T \mathbf{{M_{\mu^{-1}}^f}^S} \mathbf{b^P}}

    :param list rxList: receiver list
    :param float freq: frequency
    :param numpy.ndarray loc: source location (ie: :code:`np.r_[xloc,yloc,zloc]`)
    :param string orientation: 'X', 'Y', 'Z'
    :param float moment: magnetic dipole moment
    :param float mu: background magnetic permeability
    """

    def __init__(self, rxList, freq, loc, orientation='Z', moment=1., mu=mu_0):
        self.freq = float(freq)
        self.loc = loc
        self.orientation = orientation
        assert orientation in ['X','Y','Z'], "Orientation (right now) doesn't actually do anything! The methods in SrcUtils should take care of this..."
        self.moment = moment
        self.mu = mu
        self.integrate = False
        BaseSrc.__init__(self, rxList)

    def bPrimary(self, prob):
        """
        The primary magnetic flux density from a magnetic vector potential

        :param Problem prob: FDEM problem
        :rtype: numpy.ndarray
        :return: primary magnetic field
        """
        formulation = prob._formulation

        if formulation is 'EB':
            gridX = prob.mesh.gridEx
            gridY = prob.mesh.gridEy
            gridZ = prob.mesh.gridEz
            C = prob.mesh.edgeCurl

        elif formulation is 'HJ':
            gridX = prob.mesh.gridFx
            gridY = prob.mesh.gridFy
            gridZ = prob.mesh.gridFz
            C = prob.mesh.edgeCurl.T


        if prob.mesh._meshType is 'CYL':
            if not prob.mesh.isSymmetric:
                # TODO ?
                raise NotImplementedError('Non-symmetric cyl mesh not implemented yet!')
            a = MagneticDipoleVectorPotential(self.loc, gridY, 'y', mu=self.mu, moment=self.moment)

        else:
            srcfct = MagneticDipoleVectorPotential
            ax = srcfct(self.loc, gridX, 'x', mu=self.mu, moment=self.moment)
            ay = srcfct(self.loc, gridY, 'y', mu=self.mu, moment=self.moment)
            az = srcfct(self.loc, gridZ, 'z', mu=self.mu, moment=self.moment)
            a = np.concatenate((ax, ay, az))

        return C*a

    def hPrimary(self, prob):
        """
        The primary magnetic field from a magnetic vector potential

        :param Problem prob: FDEM problem
        :rtype: numpy.ndarray
        :return: primary magnetic field
        """
        b = self.bPrimary(prob)
        return 1./self.mu * b

    def s_m(self, prob):
        """
        The magnetic source term

        :param Problem prob: FDEM problem
        :rtype: numpy.ndarray
        :return: primary magnetic field
        """

        b_p = self.bPrimary(prob)
        if prob._formulation is 'HJ':
            b_p = prob.Me * b_p
        return -1j*omega(self.freq)*b_p

    def s_e(self, prob):
        """
        The electric source term

        :param Problem prob: FDEM problem
        :rtype: numpy.ndarray
        :return: primary magnetic field
        """

        if all(np.r_[self.mu] == np.r_[prob.curModel.mu]):
            return Zero()
        else:
            formulation = prob._formulation

            if formulation is 'EB':
                mui_s = prob.curModel.mui - 1./self.mu
                MMui_s = prob.mesh.getFaceInnerProduct(mui_s)
                C = prob.mesh.edgeCurl
            elif formulation is 'HJ':
                mu_s = prob.curModel.mu - self.mu
                MMui_s = prob.mesh.getEdgeInnerProduct(mu_s, invMat=True)
                C = prob.mesh.edgeCurl.T

            return -C.T * (MMui_s * self.bPrimary(prob))


class MagDipole_Bfield(BaseSrc):

    """
    Point magnetic dipole source calculated with the analytic solution for the
    fields from a magnetic dipole. No discrete curl is taken, so the magnetic
    flux density may not be strictly divergence free.

    This approach uses a primary-secondary in frequency in the same fashion as the MagDipole.

    :param list rxList: receiver list
    :param float freq: frequency
    :param numpy.ndarray loc: source location (ie: :code:`np.r_[xloc,yloc,zloc]`)
    :param string orientation: 'X', 'Y', 'Z'
    :param float moment: magnetic dipole moment
    :param float mu: background magnetic permeability
    """

    def __init__(self, rxList, freq, loc, orientation='Z', moment=1., mu = mu_0):
        self.freq = float(freq)
        self.loc = loc
        assert orientation in ['X','Y','Z'], "Orientation (right now) doesn't actually do anything! The methods in SrcUtils should take care of this..."
        self.orientation = orientation
        self.moment = moment
        self.mu = mu
        BaseSrc.__init__(self, rxList)

    def bPrimary(self, prob):
        """
        The primary magnetic flux density from the analytic solution for magnetic fields from a dipole

        :param Problem prob: FDEM problem
        :rtype: numpy.ndarray
        :return: primary magnetic field
        """

        formulation = prob._formulation

        if formulation is 'EB':
            gridX = prob.mesh.gridFx
            gridY = prob.mesh.gridFy
            gridZ = prob.mesh.gridFz
            C = prob.mesh.edgeCurl

        elif formulation is 'HJ':
            gridX = prob.mesh.gridEx
            gridY = prob.mesh.gridEy
            gridZ = prob.mesh.gridEz
            C = prob.mesh.edgeCurl.T

        srcfct = MagneticDipoleFields
        if prob.mesh._meshType is 'CYL':
            if not prob.mesh.isSymmetric:
                # TODO ?
                raise NotImplementedError('Non-symmetric cyl mesh not implemented yet!')
            bx = srcfct(self.loc, gridX, 'x', mu=self.mu, moment=self.moment)
            bz = srcfct(self.loc, gridZ, 'z', mu=self.mu, moment=self.moment)
            b = np.concatenate((bx,bz))
        else:
            bx = srcfct(self.loc, gridX, 'x', mu=self.mu, moment=self.moment)
            by = srcfct(self.loc, gridY, 'y', mu=self.mu, moment=self.moment)
            bz = srcfct(self.loc, gridZ, 'z', mu=self.mu, moment=self.moment)
            b = np.concatenate((bx,by,bz))

        return b

    def hPrimary(self, prob):
        """
        The primary magnetic field from a magnetic vector potential

        :param Problem prob: FDEM problem
        :rtype: numpy.ndarray
        :return: primary magnetic field
        """
        b = self.bPrimary(prob)
        return 1/self.mu * b

    def s_m(self, prob):
        """
        The magnetic source term

        :param Problem prob: FDEM problem
        :rtype: numpy.ndarray
        :return: primary magnetic field
        """
        b = self.bPrimary(prob)
        if prob._formulation is 'HJ':
            b = prob.Me * b
        return -1j*omega(self.freq)*b

    def s_e(self, prob):
        """
        The electric source term

        :param Problem prob: FDEM problem
        :rtype: numpy.ndarray
        :return: primary magnetic field
        """
        if all(np.r_[self.mu] == np.r_[prob.curModel.mu]):
            return Zero()
        else:
            formulation = prob._formulation

            if formulation is 'EB':
                mui_s = prob.curModel.mui - 1./self.mu
                MMui_s = prob.mesh.getFaceInnerProduct(mui_s)
                C = prob.mesh.edgeCurl
            elif formulation is 'HJ':
                mu_s = prob.curModel.mu - self.mu
                MMui_s = prob.mesh.getEdgeInnerProduct(mu_s, invMat=True)
                C = prob.mesh.edgeCurl.T

            return -C.T * (MMui_s * self.bPrimary(prob))


class CircularLoop(BaseSrc):
    """
    Circular loop magnetic source calculated by taking the curl of a magnetic
    vector potential. By taking the discrete curl, we ensure that the magnetic
    flux density is divergence free (no magnetic monopoles!).

    This approach uses a primary-secondary in frequency in the same fashion as the MagDipole.

    :param list rxList: receiver list
    :param float freq: frequency
    :param numpy.ndarray loc: source location (ie: :code:`np.r_[xloc,yloc,zloc]`)
    :param string orientation: 'X', 'Y', 'Z'
    :param float moment: magnetic dipole moment
    :param float mu: background magnetic permeability
    """

    def __init__(self, rxList, freq, loc, orientation='Z', radius=1., mu=mu_0):
        self.freq = float(freq)
        self.orientation = orientation
        assert orientation in ['X','Y','Z'], "Orientation (right now) doesn't actually do anything! The methods in SrcUtils should take care of this..."
        self.radius = radius
        self.mu = mu
        self.loc = loc
        self.integrate = False
        BaseSrc.__init__(self, rxList)

    def bPrimary(self, prob):
        """
        The primary magnetic flux density from a magnetic vector potential

        :param Problem prob: FDEM problem
        :rtype: numpy.ndarray
        :return: primary magnetic field
        """
        formulation = prob._formulation

        if formulation is 'EB':
            gridX = prob.mesh.gridEx
            gridY = prob.mesh.gridEy
            gridZ = prob.mesh.gridEz
            C = prob.mesh.edgeCurl

        elif formulation is 'HJ':
            gridX = prob.mesh.gridFx
            gridY = prob.mesh.gridFy
            gridZ = prob.mesh.gridFz
            C = prob.mesh.edgeCurl.T

        if prob.mesh._meshType is 'CYL':
            if not prob.mesh.isSymmetric:
                # TODO ?
                raise NotImplementedError('Non-symmetric cyl mesh not implemented yet!')
            a = MagneticLoopVectorPotential(self.loc, gridY, 'y', moment=self.radius, mu=self.mu)

        else:
            srcfct = MagneticLoopVectorPotential
            ax = srcfct(self.loc, gridX, 'x', self.radius, mu=self.mu)
            ay = srcfct(self.loc, gridY, 'y', self.radius, mu=self.mu)
            az = srcfct(self.loc, gridZ, 'z', self.radius, mu=self.mu)
            a = np.concatenate((ax, ay, az))

        return C*a

    def hPrimary(self, prob):
        """
        The primary magnetic field from a magnetic vector potential

        :param Problem prob: FDEM problem
        :rtype: numpy.ndarray
        :return: primary magnetic field
        """
        b = self.bPrimary(prob)
        return 1./self.mu*b

    def s_m(self, prob):
        """
        The magnetic source term

        :param Problem prob: FDEM problem
        :rtype: numpy.ndarray
        :return: primary magnetic field
        """
        b = self.bPrimary(prob)
        if prob._formulation is 'HJ':
            b =  prob.Me *  b
        return -1j*omega(self.freq)*b

    def s_e(self, prob):
        """
        The electric source term

        :param Problem prob: FDEM problem
        :rtype: numpy.ndarray
        :return: primary magnetic field
        """
        if all(np.r_[self.mu] == np.r_[prob.curModel.mu]):
            return Zero()
        else:
            formulation = prob._formulation

            if formulation is 'EB':
                mui_s = prob.curModel.mui - 1./self.mu
                MMui_s = prob.mesh.getFaceInnerProduct(mui_s)
                C = prob.mesh.edgeCurl


            elif formulation is 'HJ':
                mu_s = prob.curModel.mu - self.mu
                MMui_s = prob.mesh.getEdgeInnerProduct(mu_s, invMat=True)
                C = prob.mesh.edgeCurl.T

            return -C.T * (MMui_s * self.bPrimary(prob))


<<<<<<< HEAD
class PrimSecSigma(BaseSrc):

    # TODO: This will only work for E-B formulation
    def __init__(self, rxList, freq, mPrimary, primaryProblem, primarySurvey):
        self.freq = float(freq)
        self.mPrimary = mPrimary
        self.primaryProblem = primaryProblem
        self.primarySurvey = primarySurvey
        self.primaryMesh = self.primaryProblem.mesh
        self.integrate = False
        BaseSrc.__init__(self, rxList)

    @property
    def MeSigmaPrimary(self, prob):
        if getattr(self, '_MeSigmaPrimary', None) is None:
            sigmaprimary = self.primaryProblem.mapping.sigmaMap * self.mPrimary
            # if self.primaryMesh != prob.mesh:
            #     if self.mesh._meshType == 'CYL' and prob.mesh._meshType != 'CYL':
            #         P = self.mesh.getInterpolationMatCartMesh(prob.mesh,'CC')
            #     sigmaprimary =
            self._MeSigmaPrimary = prob.mesh.getEdgeInnerProduct(sigmaprimary)
        return self._MeSigmaPrimary

    @property
    def _primaryFields(self):
        if getattr(self, '__primaryFields', None) is None:
            # check if I have fields
            # if not, solve the primary to get fields object
            if self.primarySurvey.ispaired:
                if self.primarySurvey.prob is not self.primaryProblem:
                    raise Exception('The survey object is already paired to a problem. Use survey.unpair()')
            else:
                self.primaryProblem.pair(self.primarySurvey)
            self.__primaryFields = self.primaryProblem.fields(self.mPrimary)
        return self.__primaryFields

    def ePrimary(self,prob):
        # check if a primary problem is defined
        if getattr(self, '_ePrimary', None) is None:
            if self.primaryProblem is None or self.primarySurvey is None:
                raise Exception('if Not specifying a ePrimary, a primarySurvey and primaryProblem must be provided.')

        return Utils.mkvc(self._primaryFields[:,'e'])

    def S_e(self,prob):
        # todo --> see if the primary and secondary are on the same mesh or not
        MeSigma = prob.MeSigma
        print type(prob.mesh)
        return Utils.mkvc((MeSigma - self.MeSigmaPrimary(prob)) * self.ePrimary(prob))

    def S_eDeriv(self, prob, v, adjoint = False):
        MeSigmaDeriv = prob.MeSigmaDeriv
        if adjoint is not True:
            return MeSigmaDeriv(self.ePrimary(prob)) * v
        return MeSigmaDeriv(self.ePrimary(prob)) * v


=======
>>>>>>> 1d208a87

<|MERGE_RESOLUTION|>--- conflicted
+++ resolved
@@ -605,7 +605,6 @@
             return -C.T * (MMui_s * self.bPrimary(prob))
 
 
-<<<<<<< HEAD
 class PrimSecSigma(BaseSrc):
 
     # TODO: This will only work for E-B formulation
@@ -663,6 +662,3 @@
         return MeSigmaDeriv(self.ePrimary(prob)) * v
 
 
-=======
->>>>>>> 1d208a87
-
