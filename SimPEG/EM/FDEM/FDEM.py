from SimPEG import Problem, Utils, np, sp, Solver as SimpegSolver
from scipy.constants import mu_0
from SurveyFDEM import Survey as SurveyFDEM
from FieldsFDEM import Fields, Fields_e, Fields_b, Fields_h, Fields_j
from SimPEG.EM.Base import BaseEMProblem
from SimPEG.EM.Utils import omega


class BaseFDEMProblem(BaseEMProblem):
    """
        We start by looking at Maxwell's equations in the electric
        field \\\(\\\mathbf{e}\\\) and the magnetic flux
        density \\\(\\\mathbf{b}\\\)

        .. math ::

            \mathbf{C} \mathbf{e} + i \omega \mathbf{b} = \mathbf{s_m} \\\\
            {\mathbf{C}^{\\top} \mathbf{M_{\mu^{-1}}^f} \mathbf{b} - \mathbf{M_{\sigma}^e} \mathbf{e} = \mathbf{s_e}}

        if using the E-B formulation (:code:`Problem_e`
        or :code:`Problem_b`). Note that in this case, :math:`\mathbf{s_e}` is an integrated quantity. 

        If we write Maxwell's equations in terms of 
        \\\(\\\mathbf{h}\\\) and current density \\\(\\\mathbf{j}\\\)

        .. math ::

            \mathbf{C}^{\\top} \mathbf{M_{\\rho}^f} \mathbf{j} + i \omega \mathbf{M_{\mu}^e} \mathbf{h} = \mathbf{s_m} \\\\
            \mathbf{C} \mathbf{h} - \mathbf{j} = \mathbf{s_e}

        if using the H-J formulation (:code:`Problem_j` or :code:`Problem_h`). Note that here, :math:`\mathbf{s_m}` is an integrated quantity. 

        The problem performs the elimination so that we are solving the system for \\\(\\\mathbf{e},\\\mathbf{b},\\\mathbf{j} \\\) or \\\(\\\mathbf{h}\\\)
    """

    surveyPair = SurveyFDEM
    fieldsPair = Fields

    def fields(self, m=None):
        """
        Solve the forward problem for the fields.
        
        :param numpy.array m: inversion model (nP,)
        :rtype numpy.array:
        :return F: forward solution
        """

        self.curModel = m
        F = self.fieldsPair(self.mesh, self.survey)

        for freq in self.survey.freqs:
            A = self.getA(freq)
            rhs = self.getRHS(freq)
            Ainv = self.Solver(A, **self.solverOpts)
            sol = Ainv * rhs
            Srcs = self.survey.getSrcByFreq(freq)
            ftype = self._fieldType + 'Solution'
            F[Srcs, ftype] = sol
            Ainv.clean()
        return F

    def Jvec(self, m, v, u=None):
        """
        Sensitivity times a vector.

        :param numpy.array m: inversion model (nP,)
        :param numpy.array v: vector which we take sensitivity product with (nP,)
        :param SimPEG.EM.FDEM.Fields u: fields object 
        :rtype numpy.array:
        :return: Jv (ndata,) 
        """

        if u is None:
           u = self.fields(m)

        self.curModel = m

        Jv = self.dataPair(self.survey)

        for freq in self.survey.freqs:
            A = self.getA(freq) #
            Ainv = self.Solver(A, **self.solverOpts)

            for src in self.survey.getSrcByFreq(freq):
                ftype = self._fieldType + 'Solution'
                u_src = u[src, ftype]
                dA_dm_v = self.getADeriv(freq, u_src, v)
                dRHS_dm_v = self.getRHSDeriv(freq, src, v) 
                du_dm_v = Ainv * ( - dA_dm_v + dRHS_dm_v )
                
                for rx in src.rxList:
<<<<<<< HEAD
                    df_dmFun = getattr(u, '_%sDeriv'%rx.projField, None)
                    df_dm_v = df_dmFun(src, du_dm_v, v, adjoint=False)
                    df_dm_v = np.array(df_dm_v,dtype=complex)
                    Jv[src, rx] = rx.projectFieldsDeriv(src, self.mesh, u, df_dm_v)
=======
                    df_duFun = getattr(u, '_%sDeriv_u'%rx.projField, None)
                    df_dudu_dm = df_duFun(src, du_dm, adjoint=False)

                    df_dmFun = getattr(u, '_%sDeriv_m'%rx.projField, None)
                    df_dm = df_dmFun(src, v, adjoint=False)


                    Df_Dm = np.array(df_dudu_dm + df_dm,dtype=complex)

                    P = lambda v: rx.evalDeriv(src, self.mesh, u, v) # wrt u, also have wrt m

                    Jv[src, rx] = P(Df_Dm)
>>>>>>> 8bd4eedb

            Ainv.clean()
        return Utils.mkvc(Jv)

    def Jtvec(self, m, v, u=None):
        """
        Sensitivity transpose times a vector

        :param numpy.array m: inversion model (nP,)
        :param numpy.array v: vector which we take adjoint product with (nP,)
        :param SimPEG.EM.FDEM.Fields u: fields object 
        :rtype numpy.array:
        :return: Jv (ndata,) 
        """

        if u is None:
            u = self.fields(m)

        self.curModel = m

        # Ensure v is a data object.
        if not isinstance(v, self.dataPair):
            v = self.dataPair(self.survey, v)

        Jtv = np.zeros(m.size)

        for freq in self.survey.freqs:
            AT = self.getA(freq).T
            ATinv = self.Solver(AT, **self.solverOpts)

            for src in self.survey.getSrcByFreq(freq):
                ftype = self._fieldType + 'Solution'
                u_src = u[src, ftype]

                for rx in src.rxList:
                    PTv = rx.evalDeriv(src, self.mesh, u, v[src, rx], adjoint=True) # wrt u, need possibility wrt m

                    df_duTFun = getattr(u, '_%sDeriv'%rx.projField, None)
                    df_duT, df_dmT = df_duTFun(src, None, PTv, adjoint=True)

                    ATinvdf_duT = ATinv * df_duT

                    dA_dmT = self.getADeriv(freq, u_src, ATinvdf_duT, adjoint=True)
                    dRHS_dmT = self.getRHSDeriv(freq, src, ATinvdf_duT, adjoint=True)
                    du_dmT = -dA_dmT + dRHS_dmT

                    df_dmT += du_dmT

                    # TODO: this should be taken care of by the reciever?
                    real_or_imag = rx.projComp
                    if real_or_imag is 'real':
                        Jtv +=   np.array(df_dmT,dtype=complex).real
                    elif real_or_imag is 'imag':
                        Jtv += - np.array(df_dmT,dtype=complex).real
                    else:
                        raise Exception('Must be real or imag')
            
            ATinv.clean()

        return Utils.mkvc(Jtv)

    def getSourceTerm(self, freq):
        """
        Evaluates the sources for a given frequency and puts them in matrix form

        :param float freq: Frequency
        :rtype: (numpy.ndarray, numpy.ndarray)  
        :return: S_m, S_e (nE or nF, nSrc)
        """
        Srcs = self.survey.getSrcByFreq(freq)
        if self._eqLocs is 'FE':
            S_m = np.zeros((self.mesh.nF,len(Srcs)), dtype=complex)
            S_e = np.zeros((self.mesh.nE,len(Srcs)), dtype=complex)
        elif self._eqLocs is 'EF':
            S_m = np.zeros((self.mesh.nE,len(Srcs)), dtype=complex)
            S_e = np.zeros((self.mesh.nF,len(Srcs)), dtype=complex)

        for i, src in enumerate(Srcs):
            smi, sei = src.eval(self)
            S_m[:,i] = S_m[:,i] + smi
            S_e[:,i] = S_e[:,i] + sei

        return S_m, S_e


##########################################################################################
################################ E-B Formulation #########################################
##########################################################################################

class Problem_e(BaseFDEMProblem):
    """
    By eliminating the magnetic flux density using

        .. math ::

            \mathbf{b} = \\frac{1}{i \omega}\\left(-\mathbf{C} \mathbf{e} + \mathbf{s_m}\\right)


    we can write Maxwell's equations as a second order system in \\\(\\\mathbf{e}\\\) only:

    .. math ::

        \\left(\mathbf{C}^{\\top} \mathbf{M_{\mu^{-1}}^f} \mathbf{C}+ i \omega \mathbf{M^e_{\sigma}} \\right)\mathbf{e} = \mathbf{C}^{\\top} \mathbf{M_{\mu^{-1}}^f}\mathbf{s_m} -i\omega\mathbf{M^e}\mathbf{s_e}

    which we solve for :math:`\mathbf{e}`.

    :param SimPEG.Mesh mesh: mesh
    """

    _fieldType = 'e'
    _eqLocs    = 'FE'
    fieldsPair = Fields_e

    def __init__(self, mesh, **kwargs):
        BaseFDEMProblem.__init__(self, mesh, **kwargs)

    def getA(self, freq):
        """
        System matrix
        
        .. math ::
            \mathbf{A} = \mathbf{C}^{\\top} \mathbf{M_{\mu^{-1}}^f} \mathbf{C} + i \omega \mathbf{M^e_{\sigma}}

        :param float freq: Frequency
        :rtype: scipy.sparse.csr_matrix
        :return: A
        """

        MfMui = self.MfMui
        MeSigma = self.MeSigma
        C = self.mesh.edgeCurl

        return C.T*MfMui*C + 1j*omega(freq)*MeSigma


    def getADeriv(self, freq, u, v, adjoint=False):
        """
        Product of the derivative of our system matrix with respect to the model and a vector

        .. math ::
            \\frac{\mathbf{A}(\mathbf{m}) \mathbf{v}}{d \mathbf{m}} = i \omega \\frac{d \mathbf{M^e_{\sigma}}\mathbf{v} }{d\mathbf{m}}

        :param float freq: frequency 
        :param numpy.ndarray u: solution vector (nE,) 
        :param numpy.ndarray v: vector to take prodct with (nP,) or (nD,) for adjoint
        :param bool adjoint: adjoint?
        :rtype: numpy.ndarray
        :return: derivative of the system matrix times a vector (nP,) or adjoint (nD,) 
        """

        dsig_dm = self.curModel.sigmaDeriv
        dMe_dsig = self.MeSigmaDeriv(u)

        if adjoint:
            return 1j * omega(freq) * ( dMe_dsig.T * v )

        return 1j * omega(freq) * ( dMe_dsig * v )

    def getRHS(self, freq):
        """
        Right hand side for the system 

        .. math ::
            \mathbf{RHS} = \mathbf{C}^{\\top} \mathbf{M_{\mu^{-1}}^f}\mathbf{s_m} -i\omega\mathbf{M_e}\mathbf{s_e}

        :param float freq: Frequency
        :rtype: numpy.ndarray 
        :return: RHS (nE, nSrc)
        """

        S_m, S_e = self.getSourceTerm(freq)
        C = self.mesh.edgeCurl
        MfMui = self.MfMui

        return C.T * (MfMui * S_m) -1j * omega(freq) * S_e

    def getRHSDeriv(self, freq, src, v, adjoint=False):
        """
        Derivative of the right hand side with respect to the model 

        :param float freq: frequency
        :param SimPEG.EM.FDEM.Src src: FDEM source
        :param numpy.ndarray v: vector to take product with
        :param bool adjoint: adjoint?
        :rtype: numpy.ndarray
        :return: product of rhs deriv with a vector
        """

        C = self.mesh.edgeCurl
        MfMui = self.MfMui
        S_mDeriv, S_eDeriv = src.evalDeriv(self, adjoint=adjoint)

        if adjoint:
            dRHS = MfMui * (C * v)
            return S_mDeriv(dRHS) - 1j * omega(freq) * S_eDeriv(v)

        else:
            return C.T * (MfMui * S_mDeriv(v)) -1j * omega(freq) * S_eDeriv(v)


class Problem_b(BaseFDEMProblem):
    """
    We eliminate :math:`\mathbf{e}` using

    .. math ::

         \mathbf{e} = \mathbf{M^e_{\sigma}}^{-1} \\left(\mathbf{C}^{\\top} \mathbf{M_{\mu^{-1}}^f} \mathbf{b} - \mathbf{s_e}\\right)

    and solve for :math:`\mathbf{b}` using:

    .. math ::

        \\left(\mathbf{C} \mathbf{M^e_{\sigma}}^{-1} \mathbf{C}^{\\top} \mathbf{M_{\mu^{-1}}^f}  + i \omega \\right)\mathbf{b} = \mathbf{s_m} + \mathbf{M^e_{\sigma}}^{-1}\mathbf{M^e}\mathbf{s_e}

    .. note ::
        The inverse problem will not work with full anisotropy

    :param SimPEG.Mesh mesh: mesh
    """

    _fieldType = 'b'
    _eqLocs    = 'FE'
    fieldsPair = Fields_b

    def __init__(self, mesh, **kwargs):
        BaseFDEMProblem.__init__(self, mesh, **kwargs)

    def getA(self, freq):
        """
        System matrix

        .. math ::
            \mathbf{A} = \mathbf{C} \mathbf{M^e_{\sigma}}^{-1} \mathbf{C}^{\\top} \mathbf{M_{\mu^{-1}}^f}  + i \omega

        :param float freq: Frequency
        :rtype: scipy.sparse.csr_matrix
        :return: A
        """

        MfMui = self.MfMui
        MeSigmaI = self.MeSigmaI
        C = self.mesh.edgeCurl
        iomega = 1j * omega(freq) * sp.eye(self.mesh.nF)

        A = C * (MeSigmaI * (C.T * MfMui)) + iomega

        if self._makeASymmetric is True:
            return MfMui.T*A
        return A

    def getADeriv(self, freq, u, v, adjoint=False):

        """
        Product of the derivative of our system matrix with respect to the model and a vector

        .. math ::
            \\frac{\mathbf{A}(\mathbf{m}) \mathbf{v}}{d \mathbf{m}} = \mathbf{C} \\frac{\mathbf{M^e_{\sigma}} \mathbf{v}}{d\mathbf{m}}

        :param float freq: frequency 
        :param numpy.ndarray u: solution vector (nF,) 
        :param numpy.ndarray v: vector to take prodct with (nP,) or (nD,) for adjoint
        :param bool adjoint: adjoint?
        :rtype: numpy.ndarray
        :return: derivative of the system matrix times a vector (nP,) or adjoint (nD,)  
        """

        MfMui = self.MfMui
        C = self.mesh.edgeCurl
        MeSigmaIDeriv = self.MeSigmaIDeriv
        vec = C.T * (MfMui * u)

        MeSigmaIDeriv = MeSigmaIDeriv(vec)

        if adjoint:
            if self._makeASymmetric is True:
                v = MfMui * v
            return MeSigmaIDeriv.T * (C.T * v)

        if self._makeASymmetric is True:
            return MfMui.T * ( C * ( MeSigmaIDeriv * v ) )
        return C * ( MeSigmaIDeriv * v )


    def getRHS(self, freq):
        """
        Right hand side for the system 

        .. math ::
            \mathbf{RHS} = \mathbf{s_m} + \mathbf{M^e_{\sigma}}^{-1}\mathbf{s_e}

        :param float freq: Frequency
        :rtype: numpy.ndarray 
        :return: RHS (nE, nSrc)
        """

        S_m, S_e = self.getSourceTerm(freq)
        C = self.mesh.edgeCurl
        MeSigmaI = self.MeSigmaI

        RHS = S_m + C * ( MeSigmaI * S_e )

        if self._makeASymmetric is True:
            MfMui = self.MfMui
            return MfMui.T * RHS

        return RHS

    def getRHSDeriv(self, freq, src, v, adjoint=False):
        """
        Derivative of the right hand side with respect to the model

        :param float freq: frequency
        :param SimPEG.EM.FDEM.Src src: FDEM source
        :param numpy.ndarray v: vector to take product with
        :param bool adjoint: adjoint?
        :rtype: numpy.ndarray
        :return: product of rhs deriv with a vector
        """

        C = self.mesh.edgeCurl
        S_m, S_e = src.eval(self)
        MfMui = self.MfMui

        if self._makeASymmetric and adjoint:
            v = self.MfMui * v

        MeSigmaIDeriv = self.MeSigmaIDeriv(S_e)
        S_mDeriv, S_eDeriv = src.evalDeriv(self, adjoint=adjoint)

        if not adjoint:
            RHSderiv = C * (MeSigmaIDeriv * v)
            SrcDeriv = S_mDeriv(v) + C * (self.MeSigmaI * S_eDeriv(v))
        elif adjoint:
            RHSderiv = MeSigmaIDeriv.T * (C.T * v)
            SrcDeriv = S_mDeriv(v) + self.MeSigmaI.T * (C.T * S_eDeriv(v))

        if self._makeASymmetric is True and not adjoint:
            return MfMui.T * (SrcDeriv + RHSderiv)

        return RHSderiv + SrcDeriv



##########################################################################################
################################ H-J Formulation #########################################
##########################################################################################


class Problem_j(BaseFDEMProblem):
    """
    We eliminate \\\(\\\mathbf{h}\\\) using

    .. math ::

        \mathbf{h} = \\frac{1}{i \omega} \mathbf{M_{\mu}^e}^{-1} \\left(-\mathbf{C}^{\\top} \mathbf{M_{\\rho}^f} \mathbf{j}  + \mathbf{M^e} \mathbf{s_m} \\right)

    and solve for \\\(\\\mathbf{j}\\\) using

    .. math ::

        \\left(\mathbf{C} \mathbf{M_{\mu}^e}^{-1} \mathbf{C}^{\\top} \mathbf{M_{\\rho}^f} + i \omega\\right)\mathbf{j} = \mathbf{C} \mathbf{M_{\mu}^e}^{-1} \mathbf{M^e} \mathbf{s_m} -i\omega\mathbf{s_e}

    .. note::
        This implementation does not yet work with full anisotropy!!

    :param SimPEG.Mesh mesh: mesh
    """

    _fieldType = 'j'
    _eqLocs    = 'EF'
    fieldsPair = Fields_j

    def __init__(self, mesh, **kwargs):
        BaseFDEMProblem.__init__(self, mesh, **kwargs)

    def getA(self, freq):
        """
        System matrix

        .. math ::
                \\mathbf{A} = \\mathbf{C}  \\mathbf{M^e_{\\mu^{-1}}} \\mathbf{C}^{\\top} \\mathbf{M^f_{\\sigma^{-1}}}  + i\\omega

        :param float freq: Frequency
        :rtype: scipy.sparse.csr_matrix
        :return: A
        """

        MeMuI = self.MeMuI
        MfRho = self.MfRho
        C = self.mesh.edgeCurl
        iomega = 1j * omega(freq) * sp.eye(self.mesh.nF)

        A = C * MeMuI * C.T * MfRho + iomega

        if self._makeASymmetric is True:
            return MfRho.T*A
        return A


    def getADeriv(self, freq, u, v, adjoint=False):
        """
        Product of the derivative of our system matrix with respect to the model and a vector

        In this case, we assume that electrical conductivity, :math:`\sigma` is the physical property of interest (i.e. :math:`\sigma` = model.transform). Then we want

        .. math ::

            \\frac{\mathbf{A(\sigma)} \mathbf{v}}{d \mathbf{m}} = \mathbf{C}  \mathbf{M^e_{mu^{-1}}} \mathbf{C^{\\top}} \\frac{d \mathbf{M^f_{\sigma^{-1}}}\mathbf{v} }{d \mathbf{m}}

        :param float freq: frequency 
        :param numpy.ndarray u: solution vector (nF,) 
        :param numpy.ndarray v: vector to take prodct with (nP,) or (nD,) for adjoint
        :param bool adjoint: adjoint?
        :rtype: numpy.ndarray
        :return: derivative of the system matrix times a vector (nP,) or adjoint (nD,)  
        """

        MeMuI = self.MeMuI
        MfRho = self.MfRho
        C = self.mesh.edgeCurl
        MfRhoDeriv = self.MfRhoDeriv(u)

        if adjoint:
            if self._makeASymmetric is True:
                v = MfRho * v
            return MfRhoDeriv.T * (C * (MeMuI.T * (C.T * v)))

        if self._makeASymmetric is True:
            return MfRho.T * (C * ( MeMuI * (C.T * (MfRhoDeriv * v) )))
        return C * (MeMuI * (C.T * (MfRhoDeriv * v)))


    def getRHS(self, freq):
        """
        Right hand side for the system 

        .. math ::

            \mathbf{RHS} = \mathbf{C} \mathbf{M_{\mu}^e}^{-1}\mathbf{s_m} -i\omega \mathbf{s_e}

        :param float freq: Frequency
        :rtype: numpy.ndarray (nE, nSrc)
        :return: RHS
        """

        S_m, S_e = self.getSourceTerm(freq)
        C = self.mesh.edgeCurl
        MeMuI = self.MeMuI

        RHS = C * (MeMuI * S_m) - 1j * omega(freq) * S_e
        if self._makeASymmetric is True:
            MfRho = self.MfRho
            return MfRho.T*RHS

        return RHS

    def getRHSDeriv(self, freq, src, v, adjoint=False):
        """
        Derivative of the right hand side with respect to the model 

        :param float freq: frequency
        :param SimPEG.EM.FDEM.Src src: FDEM source
        :param numpy.ndarray v: vector to take product with
        :param bool adjoint: adjoint?
        :rtype: numpy.ndarray
        :return: product of rhs deriv with a vector
        """

        C = self.mesh.edgeCurl
        MeMuI = self.MeMuI
        S_mDeriv, S_eDeriv = src.evalDeriv(self, adjoint=adjoint)

        if adjoint:
            if self._makeASymmetric:
                MfRho = self.MfRho
                v = MfRho*v
            return S_mDeriv(MeMuI.T * (C.T * v)) - 1j * omega(freq) * S_eDeriv(v)

        else:
            RHSDeriv = C * (MeMuI * S_mDeriv(v)) - 1j * omega(freq) * S_eDeriv(v)

            if self._makeASymmetric:
                MfRho = self.MfRho
                return MfRho.T * RHSDeriv
            return RHSDeriv




class Problem_h(BaseFDEMProblem):
    """
    We eliminate \\\(\\\mathbf{j}\\\) using

    .. math ::

        \mathbf{j} = \mathbf{C} \mathbf{h} - \mathbf{s_e}

    and solve for \\\(\\\mathbf{h}\\\) using

    .. math ::

        \\left(\mathbf{C}^{\\top} \mathbf{M_{\\rho}^f} \mathbf{C} + i \omega \mathbf{M_{\mu}^e}\\right) \mathbf{h} = \mathbf{M^e} \mathbf{s_m} + \mathbf{C}^{\\top} \mathbf{M_{\\rho}^f} \mathbf{s_e}

    :param SimPEG.Mesh mesh: mesh
    """

    _fieldType = 'h'
    _eqLocs    = 'EF'
    fieldsPair = Fields_h

    def __init__(self, mesh, **kwargs):
        BaseFDEMProblem.__init__(self, mesh, **kwargs)

    def getA(self, freq):
        """
        System matrix

        .. math::
            \mathbf{A} = \mathbf{C}^{\\top} \mathbf{M_{\\rho}^f} \mathbf{C} + i \omega \mathbf{M_{\mu}^e}

        :param float freq: Frequency
        :rtype: scipy.sparse.csr_matrix
        :return: A
        """

        MeMu = self.MeMu
        MfRho = self.MfRho
        C = self.mesh.edgeCurl

        return C.T * (MfRho * C) + 1j*omega(freq)*MeMu

    def getADeriv(self, freq, u, v, adjoint=False):
        """
        Product of the derivative of our system matrix with respect to the model and a vector

        .. math::
            \\frac{\mathbf{A}(\mathbf{m}) \mathbf{v}}{d \mathbf{m}} = \mathbf{C}^{\\top}\\frac{d \mathbf{M^f_{\\rho}}\mathbf{v} }{d\mathbf{m}}

        :param float freq: frequency 
        :param numpy.ndarray u: solution vector (nE,) 
        :param numpy.ndarray v: vector to take prodct with (nP,) or (nD,) for adjoint
        :param bool adjoint: adjoint?
        :rtype: numpy.ndarray
        :return: derivative of the system matrix times a vector (nP,) or adjoint (nD,)  
        """

        MeMu = self.MeMu
        C = self.mesh.edgeCurl
        MfRhoDeriv = self.MfRhoDeriv(C*u)

        if adjoint:
            return MfRhoDeriv.T * (C * v)
        return C.T * (MfRhoDeriv * v)

    def getRHS(self, freq):
        """
        Right hand side for the system 

        .. math ::

            \mathbf{RHS} = \mathbf{M^e} \mathbf{s_m} + \mathbf{C}^{\\top} \mathbf{M_{\\rho}^f} \mathbf{s_e}

        :param float freq: Frequency
        :rtype: numpy.ndarray 
        :return: RHS (nE, nSrc)
        """

        S_m, S_e = self.getSourceTerm(freq)
        C = self.mesh.edgeCurl
        MfRho  = self.MfRho

        return S_m + C.T * ( MfRho * S_e )

    def getRHSDeriv(self, freq, src, v, adjoint=False):
        """
        Derivative of the right hand side with respect to the model 

        :param float freq: frequency
        :param SimPEG.EM.FDEM.Src src: FDEM source
        :param numpy.ndarray v: vector to take product with
        :param bool adjoint: adjoint?
        :rtype: numpy.ndarray
        :return: product of rhs deriv with a vector
        """

        _, S_e = src.eval(self)
        C = self.mesh.edgeCurl
        MfRho  = self.MfRho

        MfRhoDeriv = self.MfRhoDeriv(S_e)
        if not adjoint:
            RHSDeriv = C.T * (MfRhoDeriv * v)
        elif adjoint:
            RHSDeriv = MfRhoDeriv.T * (C * v)

        S_mDeriv, S_eDeriv = src.evalDeriv(self, adjoint=adjoint)

        return RHSDeriv + S_mDeriv(v) + C.T * (MfRho * S_eDeriv(v))
<|MERGE_RESOLUTION|>--- conflicted
+++ resolved
@@ -89,26 +89,10 @@
                 du_dm_v = Ainv * ( - dA_dm_v + dRHS_dm_v )
                 
                 for rx in src.rxList:
-<<<<<<< HEAD
                     df_dmFun = getattr(u, '_%sDeriv'%rx.projField, None)
                     df_dm_v = df_dmFun(src, du_dm_v, v, adjoint=False)
                     df_dm_v = np.array(df_dm_v,dtype=complex)
-                    Jv[src, rx] = rx.projectFieldsDeriv(src, self.mesh, u, df_dm_v)
-=======
-                    df_duFun = getattr(u, '_%sDeriv_u'%rx.projField, None)
-                    df_dudu_dm = df_duFun(src, du_dm, adjoint=False)
-
-                    df_dmFun = getattr(u, '_%sDeriv_m'%rx.projField, None)
-                    df_dm = df_dmFun(src, v, adjoint=False)
-
-
-                    Df_Dm = np.array(df_dudu_dm + df_dm,dtype=complex)
-
-                    P = lambda v: rx.evalDeriv(src, self.mesh, u, v) # wrt u, also have wrt m
-
-                    Jv[src, rx] = P(Df_Dm)
->>>>>>> 8bd4eedb
-
+                    Jv[src, rx] = rx.evalDeriv(src, self.mesh, u, df_dm_v)
             Ainv.clean()
         return Utils.mkvc(Jv)
 
