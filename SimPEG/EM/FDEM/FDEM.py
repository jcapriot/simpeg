from SimPEG import Problem, Utils, np, sp, Solver as SimpegSolver
from scipy.constants import mu_0
from SurveyFDEM import Survey as SurveyFDEM
from FieldsFDEM import Fields, Fields_e, Fields_b, Fields_h, Fields_j
from SimPEG.EM.Base import BaseEMProblem
from SimPEG.EM.Utils import omega


class BaseFDEMProblem(BaseEMProblem):
    """
        We start by looking at Maxwell's equations in the electric
        field \\\(\\\mathbf{e}\\\) and the magnetic flux
        density \\\(\\\mathbf{b}\\\)

        .. math ::

            \mathbf{C} \mathbf{e} + i \omega \mathbf{b} = \mathbf{s_m} \\\\
            {\mathbf{C}^{\\top} \mathbf{M_{\mu^{-1}}^f} \mathbf{b} - \mathbf{M_{\sigma}^e} \mathbf{e} = \mathbf{s_e}}

        if using the E-B formulation (:code:`Problem_e`
        or :code:`Problem_b`). Note that in this case, :math:`\mathbf{s_e}` is an integrated quantity.

        If we write Maxwell's equations in terms of
        \\\(\\\mathbf{h}\\\) and current density \\\(\\\mathbf{j}\\\)

        .. math ::

            \mathbf{C}^{\\top} \mathbf{M_{\\rho}^f} \mathbf{j} + i \omega \mathbf{M_{\mu}^e} \mathbf{h} = \mathbf{s_m} \\\\
            \mathbf{C} \mathbf{h} - \mathbf{j} = \mathbf{s_e}

        if using the H-J formulation (:code:`Problem_j` or :code:`Problem_h`). Note that here, :math:`\mathbf{s_m}` is an integrated quantity.

        The problem performs the elimination so that we are solving the system for \\\(\\\mathbf{e},\\\mathbf{b},\\\mathbf{j} \\\) or \\\(\\\mathbf{h}\\\)
    """

    surveyPair = SurveyFDEM
    fieldsPair = Fields

    def fields(self, m):
        """
        Solve the forward problem for the fields.

        :param numpy.array m: inversion model (nP,)
        :rtype numpy.array:
        :return f: forward solution
        """

        self.curModel = m
        f = self.fieldsPair(self.mesh, self.survey)

        for freq in self.survey.freqs:
            A = self.getA(freq)
            rhs = self.getRHS(freq)
            Ainv = self.Solver(A, **self.solverOpts)
            u = Ainv * rhs
            Srcs = self.survey.getSrcByFreq(freq)
            f[Srcs, self._solutionType] = u
            Ainv.clean()
        return f

    def Jvec(self, m, v, f=None):
        """
        Sensitivity times a vector.

        :param numpy.array m: inversion model (nP,)
        :param numpy.array v: vector which we take sensitivity product with (nP,)
        :param SimPEG.EM.FDEM.Fields u: fields object
        :rtype numpy.array:
        :return: Jv (ndata,)
        """

        if f is None:
           f = self.fields(m)

        self.curModel = m

        Jv = self.dataPair(self.survey)

        for freq in self.survey.freqs:
            A = self.getA(freq)
            Ainv = self.Solver(A, **self.solverOpts) # create the concept of Ainv (actually a solve)

            for src in self.survey.getSrcByFreq(freq):
                u_src = f[src, self._solutionType]
                dA_dm_v = self.getADeriv(freq, u_src, v)
                dRHS_dm_v = self.getRHSDeriv(freq, src, v)
                du_dm_v = Ainv * ( - dA_dm_v + dRHS_dm_v )

                for rx in src.rxList:
                    df_dmFun = getattr(f, '_%sDeriv'%rx.projField, None)
                    df_dm_v = df_dmFun(src, du_dm_v, v, adjoint=False)
                    Jv[src, rx] = rx.evalDeriv(src, self.mesh, f, df_dm_v)
            Ainv.clean()
        return Utils.mkvc(Jv)

    def Jtvec(self, m, v, f=None):
        """
        Sensitivity transpose times a vector

        :param numpy.array m: inversion model (nP,)
        :param numpy.array v: vector which we take adjoint product with (nP,)
        :param SimPEG.EM.FDEM.Fields u: fields object
        :rtype numpy.array:
        :return: Jv (ndata,)
        """

        if f is None:
            f = self.fields(m)

        self.curModel = m

        # Ensure v is a data object.
        if not isinstance(v, self.dataPair):
            v = self.dataPair(self.survey, v)

        Jtv = np.zeros(m.size)

        for freq in self.survey.freqs:
            AT = self.getA(freq).T
            ATinv = self.Solver(AT, **self.solverOpts)

            for src in self.survey.getSrcByFreq(freq):
                u_src = f[src, self._solutionType]

                for rx in src.rxList:
                    PTv = rx.evalDeriv(src, self.mesh, f, v[src, rx], adjoint=True) # wrt f, need possibility wrt m

                    df_duTFun = getattr(f, '_%sDeriv'%rx.projField, None)
                    df_duT, df_dmT = df_duTFun(src, None, PTv, adjoint=True)

                    ATinvdf_duT = ATinv * df_duT

                    dA_dmT = self.getADeriv(freq, u_src, ATinvdf_duT, adjoint=True)
                    dRHS_dmT = self.getRHSDeriv(freq, src, ATinvdf_duT, adjoint=True)
                    du_dmT = -dA_dmT + dRHS_dmT

                    df_dmT = df_dmT + du_dmT

                    # TODO: this should be taken care of by the reciever?
                    real_or_imag = rx.projComp
                    if real_or_imag is 'real':
                        Jtv +=   np.array(df_dmT, dtype=complex).real
                    elif real_or_imag is 'imag':
                        Jtv += - np.array(df_dmT, dtype=complex).real
                    else:
                        raise Exception('Must be real or imag')

            ATinv.clean()

        return Utils.mkvc(Jtv)

    def getSourceTerm(self, freq):
        """
        Evaluates the sources for a given frequency and puts them in matrix form

        :param float freq: Frequency
        :rtype: (numpy.ndarray, numpy.ndarray)
        :return: s_m, s_e (nE or nF, nSrc)
        """
        Srcs = self.survey.getSrcByFreq(freq)
        if self._formulation is 'EB':
            s_m = np.zeros((self.mesh.nF,len(Srcs)), dtype=complex)
            s_e = np.zeros((self.mesh.nE,len(Srcs)), dtype=complex)
        elif self._formulation is 'HJ':
            s_m = np.zeros((self.mesh.nE,len(Srcs)), dtype=complex)
            s_e = np.zeros((self.mesh.nF,len(Srcs)), dtype=complex)

        for i, src in enumerate(Srcs):
            smi, sei = src.eval(self)
            s_m[:,i] = s_m[:,i] + smi
            s_e[:,i] = s_e[:,i] + sei

        return s_m, s_e


##########################################################################################
################################ E-B Formulation #########################################
##########################################################################################

class Problem_e(BaseFDEMProblem):
    """
    By eliminating the magnetic flux density using

        .. math ::

            \mathbf{b} = \\frac{1}{i \omega}\\left(-\mathbf{C} \mathbf{e} + \mathbf{s_m}\\right)


    we can write Maxwell's equations as a second order system in \\\(\\\mathbf{e}\\\) only:

    .. math ::

        \\left(\mathbf{C}^{\\top} \mathbf{M_{\mu^{-1}}^f} \mathbf{C}+ i \omega \mathbf{M^e_{\sigma}} \\right)\mathbf{e} = \mathbf{C}^{\\top} \mathbf{M_{\mu^{-1}}^f}\mathbf{s_m} -i\omega\mathbf{M^e}\mathbf{s_e}

    which we solve for :math:`\mathbf{e}`.

    :param SimPEG.Mesh mesh: mesh
    """

    _solutionType = 'eSolution'
    _formulation  = 'EB'
    fieldsPair    = Fields_e

    def __init__(self, mesh, **kwargs):
        BaseFDEMProblem.__init__(self, mesh, **kwargs)

    def getA(self, freq):
        """
        System matrix

        .. math ::
            \mathbf{A} = \mathbf{C}^{\\top} \mathbf{M_{\mu^{-1}}^f} \mathbf{C} + i \omega \mathbf{M^e_{\sigma}}

        :param float freq: Frequency
        :rtype: scipy.sparse.csr_matrix
        :return: A
        """

        MfMui = self.MfMui
        MeSigma = self.MeSigma
        C = self.mesh.edgeCurl

        return C.T*MfMui*C + 1j*omega(freq)*MeSigma


    def getADeriv(self, freq, u, v, adjoint=False):
        """
        Product of the derivative of our system matrix with respect to the model and a vector

        .. math ::
            \\frac{\mathbf{A}(\mathbf{m}) \mathbf{v}}{d \mathbf{m}} = i \omega \\frac{d \mathbf{M^e_{\sigma}}\mathbf{v} }{d\mathbf{m}}

        :param float freq: frequency
        :param numpy.ndarray u: solution vector (nE,)
        :param numpy.ndarray v: vector to take prodct with (nP,) or (nD,) for adjoint
        :param bool adjoint: adjoint?
        :rtype: numpy.ndarray
        :return: derivative of the system matrix times a vector (nP,) or adjoint (nD,)
        """

        dsig_dm = self.curModel.sigmaDeriv
        dMe_dsig = self.MeSigmaDeriv(u)

        if adjoint:
            return 1j * omega(freq) * ( dMe_dsig.T * v )

        return 1j * omega(freq) * ( dMe_dsig * v )

    def getRHS(self, freq):
        """
        Right hand side for the system

        .. math ::
            \mathbf{RHS} = \mathbf{C}^{\\top} \mathbf{M_{\mu^{-1}}^f}\mathbf{s_m} -i\omega\mathbf{M_e}\mathbf{s_e}

        :param float freq: Frequency
        :rtype: numpy.ndarray
        :return: RHS (nE, nSrc)
        """

        s_m, s_e = self.getSourceTerm(freq)
        C = self.mesh.edgeCurl
        MfMui = self.MfMui

        return C.T * (MfMui * s_m) -1j * omega(freq) * s_e

    def getRHSDeriv(self, freq, src, v, adjoint=False):
        """
        Derivative of the right hand side with respect to the model

        :param float freq: frequency
        :param SimPEG.EM.FDEM.Src src: FDEM source
        :param numpy.ndarray v: vector to take product with
        :param bool adjoint: adjoint?
        :rtype: numpy.ndarray
        :return: product of rhs deriv with a vector
        """

        C = self.mesh.edgeCurl
        MfMui = self.MfMui
        s_mDeriv, s_eDeriv = src.evalDeriv(self, adjoint=adjoint)

        if adjoint: 
            dRHS = MfMui * (C * v)
<<<<<<< HEAD
            return S_mDeriv(dRHS) - 1j * omega(freq) * S_eDeriv(v)
=======
            return s_mDeriv(dRHS) - 1j * omega(freq) * s_eDeriv(v)

>>>>>>> 1d208a87
        else:
            return C.T * (MfMui * s_mDeriv(v)) -1j * omega(freq) * s_eDeriv(v)


class Problem_b(BaseFDEMProblem):
    """
    We eliminate :math:`\mathbf{e}` using

    .. math ::

         \mathbf{e} = \mathbf{M^e_{\sigma}}^{-1} \\left(\mathbf{C}^{\\top} \mathbf{M_{\mu^{-1}}^f} \mathbf{b} - \mathbf{s_e}\\right)

    and solve for :math:`\mathbf{b}` using:

    .. math ::

        \\left(\mathbf{C} \mathbf{M^e_{\sigma}}^{-1} \mathbf{C}^{\\top} \mathbf{M_{\mu^{-1}}^f}  + i \omega \\right)\mathbf{b} = \mathbf{s_m} + \mathbf{M^e_{\sigma}}^{-1}\mathbf{M^e}\mathbf{s_e}

    .. note ::
        The inverse problem will not work with full anisotropy

    :param SimPEG.Mesh mesh: mesh
    """

    _solutionType = 'bSolution'
    _formulation  = 'EB'
    fieldsPair    = Fields_b

    def __init__(self, mesh, **kwargs):
        BaseFDEMProblem.__init__(self, mesh, **kwargs)

    def getA(self, freq):
        """
        System matrix

        .. math ::
            \mathbf{A} = \mathbf{C} \mathbf{M^e_{\sigma}}^{-1} \mathbf{C}^{\\top} \mathbf{M_{\mu^{-1}}^f}  + i \omega

        :param float freq: Frequency
        :rtype: scipy.sparse.csr_matrix
        :return: A
        """

        MfMui = self.MfMui
        MeSigmaI = self.MeSigmaI
        C = self.mesh.edgeCurl
        iomega = 1j * omega(freq) * sp.eye(self.mesh.nF)

        A = C * (MeSigmaI * (C.T * MfMui)) + iomega

        if self._makeASymmetric is True:
            return MfMui.T*A
        return A

    def getADeriv(self, freq, u, v, adjoint=False):

        """
        Product of the derivative of our system matrix with respect to the model and a vector

        .. math ::
            \\frac{\mathbf{A}(\mathbf{m}) \mathbf{v}}{d \mathbf{m}} = \mathbf{C} \\frac{\mathbf{M^e_{\sigma}} \mathbf{v}}{d\mathbf{m}}

        :param float freq: frequency
        :param numpy.ndarray u: solution vector (nF,)
        :param numpy.ndarray v: vector to take prodct with (nP,) or (nD,) for adjoint
        :param bool adjoint: adjoint?
        :rtype: numpy.ndarray
        :return: derivative of the system matrix times a vector (nP,) or adjoint (nD,)
        """

        MfMui = self.MfMui
        C = self.mesh.edgeCurl
        MeSigmaIDeriv = self.MeSigmaIDeriv
        vec = C.T * (MfMui * u)

        MeSigmaIDeriv = MeSigmaIDeriv(vec)

        if adjoint:
            if self._makeASymmetric is True:
                v = MfMui * v
            return MeSigmaIDeriv.T * (C.T * v)

        if self._makeASymmetric is True:
            return MfMui.T * ( C * ( MeSigmaIDeriv * v ) )
        return C * ( MeSigmaIDeriv * v )


    def getRHS(self, freq):
        """
        Right hand side for the system

        .. math ::
            \mathbf{RHS} = \mathbf{s_m} + \mathbf{M^e_{\sigma}}^{-1}\mathbf{s_e}

        :param float freq: Frequency
        :rtype: numpy.ndarray
        :return: RHS (nE, nSrc)
        """

        s_m, s_e = self.getSourceTerm(freq)
        C = self.mesh.edgeCurl
        MeSigmaI = self.MeSigmaI

        RHS = s_m + C * ( MeSigmaI * s_e )

        if self._makeASymmetric is True:
            MfMui = self.MfMui
            return MfMui.T * RHS

        return RHS

    def getRHSDeriv(self, freq, src, v, adjoint=False):
        """
        Derivative of the right hand side with respect to the model

        :param float freq: frequency
        :param SimPEG.EM.FDEM.Src src: FDEM source
        :param numpy.ndarray v: vector to take product with
        :param bool adjoint: adjoint?
        :rtype: numpy.ndarray
        :return: product of rhs deriv with a vector
        """

        C = self.mesh.edgeCurl
        s_m, s_e = src.eval(self)
        MfMui = self.MfMui

        if self._makeASymmetric and adjoint:
            v = self.MfMui * v

        MeSigmaIDeriv = self.MeSigmaIDeriv(s_e)
        s_mDeriv, s_eDeriv = src.evalDeriv(self, adjoint=adjoint)

        if not adjoint:
            RHSderiv = C * (MeSigmaIDeriv * v)
            SrcDeriv = s_mDeriv(v) + C * (self.MeSigmaI * s_eDeriv(v))
        elif adjoint:
            RHSderiv = MeSigmaIDeriv.T * (C.T * v)
            SrcDeriv = s_mDeriv(v) + self.MeSigmaI.T * (C.T * s_eDeriv(v))

        if self._makeASymmetric is True and not adjoint:
            return MfMui.T * (SrcDeriv + RHSderiv)

        return RHSderiv + SrcDeriv



##########################################################################################
################################ H-J Formulation #########################################
##########################################################################################


class Problem_j(BaseFDEMProblem):
    """
    We eliminate \\\(\\\mathbf{h}\\\) using

    .. math ::

        \mathbf{h} = \\frac{1}{i \omega} \mathbf{M_{\mu}^e}^{-1} \\left(-\mathbf{C}^{\\top} \mathbf{M_{\\rho}^f} \mathbf{j}  + \mathbf{M^e} \mathbf{s_m} \\right)

    and solve for \\\(\\\mathbf{j}\\\) using

    .. math ::

        \\left(\mathbf{C} \mathbf{M_{\mu}^e}^{-1} \mathbf{C}^{\\top} \mathbf{M_{\\rho}^f} + i \omega\\right)\mathbf{j} = \mathbf{C} \mathbf{M_{\mu}^e}^{-1} \mathbf{M^e} \mathbf{s_m} -i\omega\mathbf{s_e}

    .. note::
        This implementation does not yet work with full anisotropy!!

    :param SimPEG.Mesh mesh: mesh
    """

    _solutionType = 'jSolution'
    _formulation  = 'HJ'
    fieldsPair    = Fields_j

    def __init__(self, mesh, **kwargs):
        BaseFDEMProblem.__init__(self, mesh, **kwargs)

    def getA(self, freq):
        """
        System matrix

        .. math ::
                \\mathbf{A} = \\mathbf{C}  \\mathbf{M^e_{\\mu^{-1}}} \\mathbf{C}^{\\top} \\mathbf{M^f_{\\sigma^{-1}}}  + i\\omega

        :param float freq: Frequency
        :rtype: scipy.sparse.csr_matrix
        :return: A
        """

        MeMuI = self.MeMuI
        MfRho = self.MfRho
        C = self.mesh.edgeCurl
        iomega = 1j * omega(freq) * sp.eye(self.mesh.nF)

        A = C * MeMuI * C.T * MfRho + iomega

        if self._makeASymmetric is True:
            return MfRho.T*A
        return A


    def getADeriv(self, freq, u, v, adjoint=False):
        """
        Product of the derivative of our system matrix with respect to the model and a vector

        In this case, we assume that electrical conductivity, :math:`\sigma` is the physical property of interest (i.e. :math:`\sigma` = model.transform). Then we want

        .. math ::

            \\frac{\mathbf{A(\sigma)} \mathbf{v}}{d \mathbf{m}} = \mathbf{C}  \mathbf{M^e_{mu^{-1}}} \mathbf{C^{\\top}} \\frac{d \mathbf{M^f_{\sigma^{-1}}}\mathbf{v} }{d \mathbf{m}}

        :param float freq: frequency
        :param numpy.ndarray u: solution vector (nF,)
        :param numpy.ndarray v: vector to take prodct with (nP,) or (nD,) for adjoint
        :param bool adjoint: adjoint?
        :rtype: numpy.ndarray
        :return: derivative of the system matrix times a vector (nP,) or adjoint (nD,)
        """

        MeMuI = self.MeMuI
        MfRho = self.MfRho
        C = self.mesh.edgeCurl
        MfRhoDeriv = self.MfRhoDeriv(u)

        if adjoint:
            if self._makeASymmetric is True:
                v = MfRho * v
            return MfRhoDeriv.T * (C * (MeMuI.T * (C.T * v)))

        if self._makeASymmetric is True:
            return MfRho.T * (C * ( MeMuI * (C.T * (MfRhoDeriv * v) )))
        return C * (MeMuI * (C.T * (MfRhoDeriv * v)))


    def getRHS(self, freq):
        """
        Right hand side for the system

        .. math ::

            \mathbf{RHS} = \mathbf{C} \mathbf{M_{\mu}^e}^{-1}\mathbf{s_m} -i\omega \mathbf{s_e}

        :param float freq: Frequency
        :rtype: numpy.ndarray (nE, nSrc)
        :return: RHS
        """

        s_m, s_e = self.getSourceTerm(freq)
        C = self.mesh.edgeCurl
        MeMuI = self.MeMuI

        RHS = C * (MeMuI * s_m) - 1j * omega(freq) * s_e
        if self._makeASymmetric is True:
            MfRho = self.MfRho
            return MfRho.T*RHS

        return RHS

    def getRHSDeriv(self, freq, src, v, adjoint=False):
        """
        Derivative of the right hand side with respect to the model

        :param float freq: frequency
        :param SimPEG.EM.FDEM.Src src: FDEM source
        :param numpy.ndarray v: vector to take product with
        :param bool adjoint: adjoint?
        :rtype: numpy.ndarray
        :return: product of rhs deriv with a vector
        """

        C = self.mesh.edgeCurl
        MeMuI = self.MeMuI
        s_mDeriv, s_eDeriv = src.evalDeriv(self, adjoint=adjoint)

        if adjoint:
            if self._makeASymmetric:
                MfRho = self.MfRho
                v = MfRho*v
            return s_mDeriv(MeMuI.T * (C.T * v)) - 1j * omega(freq) * s_eDeriv(v)

        else:
            RHSDeriv = C * (MeMuI * s_mDeriv(v)) - 1j * omega(freq) * s_eDeriv(v)

            if self._makeASymmetric:
                MfRho = self.MfRho
                return MfRho.T * RHSDeriv
            return RHSDeriv




class Problem_h(BaseFDEMProblem):
    """
    We eliminate \\\(\\\mathbf{j}\\\) using

    .. math ::

        \mathbf{j} = \mathbf{C} \mathbf{h} - \mathbf{s_e}

    and solve for \\\(\\\mathbf{h}\\\) using

    .. math ::

        \\left(\mathbf{C}^{\\top} \mathbf{M_{\\rho}^f} \mathbf{C} + i \omega \mathbf{M_{\mu}^e}\\right) \mathbf{h} = \mathbf{M^e} \mathbf{s_m} + \mathbf{C}^{\\top} \mathbf{M_{\\rho}^f} \mathbf{s_e}

    :param SimPEG.Mesh mesh: mesh
    """

    _solutionType = 'hSolution'
    _formulation  = 'HJ'
    fieldsPair    = Fields_h

    def __init__(self, mesh, **kwargs):
        BaseFDEMProblem.__init__(self, mesh, **kwargs)

    def getA(self, freq):
        """
        System matrix

        .. math::
            \mathbf{A} = \mathbf{C}^{\\top} \mathbf{M_{\\rho}^f} \mathbf{C} + i \omega \mathbf{M_{\mu}^e}

        :param float freq: Frequency
        :rtype: scipy.sparse.csr_matrix
        :return: A
        """

        MeMu = self.MeMu
        MfRho = self.MfRho
        C = self.mesh.edgeCurl

        return C.T * (MfRho * C) + 1j*omega(freq)*MeMu

    def getADeriv(self, freq, u, v, adjoint=False):
        """
        Product of the derivative of our system matrix with respect to the model and a vector

        .. math::
            \\frac{\mathbf{A}(\mathbf{m}) \mathbf{v}}{d \mathbf{m}} = \mathbf{C}^{\\top}\\frac{d \mathbf{M^f_{\\rho}}\mathbf{v} }{d\mathbf{m}}

        :param float freq: frequency
        :param numpy.ndarray u: solution vector (nE,)
        :param numpy.ndarray v: vector to take prodct with (nP,) or (nD,) for adjoint
        :param bool adjoint: adjoint?
        :rtype: numpy.ndarray
        :return: derivative of the system matrix times a vector (nP,) or adjoint (nD,)
        """

        MeMu = self.MeMu
        C = self.mesh.edgeCurl
        MfRhoDeriv = self.MfRhoDeriv(C*u)

        if adjoint:
            return MfRhoDeriv.T * (C * v)
        return C.T * (MfRhoDeriv * v)

    def getRHS(self, freq):
        """
        Right hand side for the system

        .. math ::

            \mathbf{RHS} = \mathbf{M^e} \mathbf{s_m} + \mathbf{C}^{\\top} \mathbf{M_{\\rho}^f} \mathbf{s_e}

        :param float freq: Frequency
        :rtype: numpy.ndarray
        :return: RHS (nE, nSrc)
        """

        s_m, s_e = self.getSourceTerm(freq)
        C = self.mesh.edgeCurl
        MfRho  = self.MfRho

        return s_m + C.T * ( MfRho * s_e )

    def getRHSDeriv(self, freq, src, v, adjoint=False):
        """
        Derivative of the right hand side with respect to the model

        :param float freq: frequency
        :param SimPEG.EM.FDEM.Src src: FDEM source
        :param numpy.ndarray v: vector to take product with
        :param bool adjoint: adjoint?
        :rtype: numpy.ndarray
        :return: product of rhs deriv with a vector
        """

        _, s_e = src.eval(self)
        C = self.mesh.edgeCurl
        MfRho  = self.MfRho

        MfRhoDeriv = self.MfRhoDeriv(s_e)
        if not adjoint:
            RHSDeriv = C.T * (MfRhoDeriv * v)
        elif adjoint:
            RHSDeriv = MfRhoDeriv.T * (C * v)

        s_mDeriv, s_eDeriv = src.evalDeriv(self, adjoint=adjoint)

        return RHSDeriv + s_mDeriv(v) + C.T * (MfRho * s_eDeriv(v))
<|MERGE_RESOLUTION|>--- conflicted
+++ resolved
@@ -280,14 +280,9 @@
         MfMui = self.MfMui
         s_mDeriv, s_eDeriv = src.evalDeriv(self, adjoint=adjoint)
 
-        if adjoint: 
+        if adjoint:
             dRHS = MfMui * (C * v)
-<<<<<<< HEAD
-            return S_mDeriv(dRHS) - 1j * omega(freq) * S_eDeriv(v)
-=======
             return s_mDeriv(dRHS) - 1j * omega(freq) * s_eDeriv(v)
-
->>>>>>> 1d208a87
         else:
             return C.T * (MfMui * s_mDeriv(v)) -1j * omega(freq) * s_eDeriv(v)
 
