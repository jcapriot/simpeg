--- conflicted
+++ resolved
@@ -140,14 +140,10 @@
                         Jtv += - np.array(du_dmT,dtype=complex).real
                     else:
                         raise Exception('Must be real or imag')
-<<<<<<< HEAD
-
-        return Utils.mkvc(Jtv)
-=======
             
             ATinv.clean()
-        return Jtv
->>>>>>> 8da4d78b
+            
+        return Utils.mkvc(Jtv)
 
     def getSourceTerm(self, freq):
         """
