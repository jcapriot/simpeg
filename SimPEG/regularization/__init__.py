from .base import BaseRegularization, BaseComboRegularization, BaseCoupling
from .regularization_mesh import RegularizationMesh
from .tikhonov import (
    SimpleSmall,
    SimpleSmoothDeriv,
    Simple,
    Small,
    SmoothDeriv,
    SmoothDeriv2,
    Tikhonov,
)
from .sparse import SparseSmall, SparseDeriv, Sparse
from .pgi import (
    PGIsmallness,
    PGI,
<<<<<<< HEAD
    SimplePGIwithNonlinearRelationshipsSmallness,
    SimplePGIwithRelationships,
)
from .cross_gradient import CrossGradient
from .correspondence import LinearCorrespondence
=======
    PGIwithNonlinearRelationshipsSmallness,
    PGIwithRelationships,
)
>>>>>>> 8021082b
<|MERGE_RESOLUTION|>--- conflicted
+++ resolved
@@ -13,14 +13,8 @@
 from .pgi import (
     PGIsmallness,
     PGI,
-<<<<<<< HEAD
-    SimplePGIwithNonlinearRelationshipsSmallness,
-    SimplePGIwithRelationships,
-)
-from .cross_gradient import CrossGradient
-from .correspondence import LinearCorrespondence
-=======
     PGIwithNonlinearRelationshipsSmallness,
     PGIwithRelationships,
 )
->>>>>>> 8021082b
+from .cross_gradient import CrossGradient
+from .correspondence import LinearCorrespondence