from __future__ import print_function
from __future__ import absolute_import

import discretize as Mesh
from discretize import Tests

from . import Maps
from . import Models
from . import Problem
from . import Survey
from . import Regularization
from . import DataMisfit
from . import InvProblem
from . import Optimization
from . import Directives
from . import Inversion
from . import Tests

from . import Utils
from .Utils import mkvc
from .Utils.SolverUtils import (
    _checkAccuracy, SolverWrapD, SolverWrapI,
    Solver, SolverCG, SolverDiag, SolverLU, SolverBiCG,
)

<<<<<<< HEAD
__version__   = '0.7.3'
=======
import discretize as Mesh
from SimPEG import Maps
from SimPEG import Models
from SimPEG import Problem
from SimPEG import Survey
from SimPEG import Regularization
from SimPEG import DataMisfit
from SimPEG import InvProblem
from SimPEG import Optimization
from SimPEG import Directives
from SimPEG import Inversion
from SimPEG import Tests

__version__   = '0.7.6'
>>>>>>> bf34bc78
__author__    = 'SimPEG Team'
__license__   = 'MIT'
__copyright__ = '2013 - 2018, SimPEG Team, http://simpeg.xyz'<|MERGE_RESOLUTION|>--- conflicted
+++ resolved
@@ -23,24 +23,7 @@
     Solver, SolverCG, SolverDiag, SolverLU, SolverBiCG,
 )
 
-<<<<<<< HEAD
-__version__   = '0.7.3'
-=======
-import discretize as Mesh
-from SimPEG import Maps
-from SimPEG import Models
-from SimPEG import Problem
-from SimPEG import Survey
-from SimPEG import Regularization
-from SimPEG import DataMisfit
-from SimPEG import InvProblem
-from SimPEG import Optimization
-from SimPEG import Directives
-from SimPEG import Inversion
-from SimPEG import Tests
-
 __version__   = '0.7.6'
->>>>>>> bf34bc78
 __author__    = 'SimPEG Team'
 __license__   = 'MIT'
 __copyright__ = '2013 - 2018, SimPEG Team, http://simpeg.xyz'