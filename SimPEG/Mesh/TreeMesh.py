--- conflicted
+++ resolved
@@ -2242,11 +2242,7 @@
             if key < 0 : #Handle negative indices
                 key += len( self )
             if key >= len( self ) :
-<<<<<<< HEAD
-                raise IndexError, "The index ({0:d}) is out of range.".format(key)
-=======
                 raise IndexError("The index ({0:d}) is out of range.".format(key))
->>>>>>> f8b0ea53
 
             self._numberCells() # no-op if numbered
             index   = self._i2cc[key]
