import numpy as np
from scipy.interpolate import LinearNDInterpolator, interp1d
from scipy.spatial import cKDTree
from numpy import matlib
import discretize
import matplotlib.pyplot as plt
import warnings

from ....data import Data
from .. import resistivity as dc
from ....utils import (
    closestPoints,
    mkvc,
    surface2ind_topo,
    model_builder,
)


DATA_TYPES = {
    "apparent resistivity": [
        "apparent resistivity",
        "appresistivity",
        "apparentresistivity",
        "apparent-resistivity",
        "apparent_resistivity",
        "appres",
    ],
    "apparent conductivity": [
        "apparent conductivity",
        "appconductivity",
        "apparentconductivity",
        "apparent-conductivity",
        "apparent_conductivity",
        "appcon",
    ],
    "apparent chargeability": [
        "apparent chargeability",
        "appchargeability",
        "apparentchargeability",
        "apparent-chargeability",
        "apparent_chargeability",
    ],
    "potential": ["potential", "potentials", "volt", "V", "voltages", "voltage"],
}

SPACE_TYPES = {
    "half space": ["half space", "half-space", "half_space", "halfspace", "half"],
    "whole space": ["whole space", "whole-space", "whole_space", "wholespace", "whole"],
}


def electrode_separations(dc_survey, survey_type="dipole-dipole", electrode_pair="all"):
    """
    Calculate electrode separation distances.

    Input:
    :param SimPEG.electromagnetics.static.resistivity.survey.Survey dc_survey: DC survey object
    :param str survey_type: Either 'pole-dipole' | 'dipole-dipole'
                                  | 'dipole-pole' | 'pole-pole'

    Output:
    :return list ***: electrodes [A,B] separation distances

    """

    if not isinstance(electrode_pair, list):
        if electrode_pair.lower() == "all":
            electrode_pair = ["AB", "MN", "AM", "AN", "BM", "BN"]
        elif isinstance(electrode_pair, str):
            electrode_pair = [electrode_pair.upper()]
        else:
            raise Exception(
                "electrode_pair must be either a string, list of strings, or an "
                "ndarray containing the electrode separation distances you would "
                "like to calculate not {}".format(type(electrode_pair))
            )

    elecSepDict = {}
    AB = []
    MN = []
    AM = []
    AN = []
    BM = []
    BN = []

    for ii, src in enumerate(dc_survey.source_list):
        Tx = src.location
        Rx = src.receiver_list[0].locations
        nDTx = src.receiver_list[0].nD

        if survey_type.lower() == "dipole-dipole":
            A = matlib.repmat(Tx[0], nDTx, 1)
            B = matlib.repmat(Tx[1], nDTx, 1)
            M = Rx[0]
            N = Rx[1]

            AB.append(np.sqrt(np.sum((A[:, :] - B[:, :]) ** 2.0, axis=1)))
            MN.append(np.sqrt(np.sum((M[:, :] - N[:, :]) ** 2.0, axis=1)))
            AM.append(np.sqrt(np.sum((A[:, :] - M[:, :]) ** 2.0, axis=1)))
            AN.append(np.sqrt(np.sum((A[:, :] - N[:, :]) ** 2.0, axis=1)))
            BM.append(np.sqrt(np.sum((B[:, :] - M[:, :]) ** 2.0, axis=1)))
            BN.append(np.sqrt(np.sum((B[:, :] - N[:, :]) ** 2.0, axis=1)))

        elif survey_type.lower() == "pole-dipole":
            A = matlib.repmat(Tx, nDTx, 1)
            M = Rx[0]
            N = Rx[1]

            MN.append(np.sqrt(np.sum((M[:, :] - N[:, :]) ** 2.0, axis=1)))
            AM.append(np.sqrt(np.sum((A[:, :] - M[:, :]) ** 2.0, axis=1)))
            AN.append(np.sqrt(np.sum((A[:, :] - N[:, :]) ** 2.0, axis=1)))

        elif survey_type.lower() == "dipole-pole":
            A = matlib.repmat(Tx[0], nDTx, 1)
            B = matlib.repmat(Tx[1], nDTx, 1)
            M = Rx

            AB.append(np.sqrt(np.sum((A[:, :] - B[:, :]) ** 2.0, axis=1)))
            AM.append(np.sqrt(np.sum((A[:, :] - M[:, :]) ** 2.0, axis=1)))
            BM.append(np.sqrt(np.sum((B[:, :] - M[:, :]) ** 2.0, axis=1)))

        elif survey_type.lower() == "pole-pole":
            A = matlib.repmat(Tx, nDTx, 1)
            M = Rx

            AM.append(np.sqrt(np.sum((A[:, :] - M[:, :]) ** 2.0, axis=1)))

        else:
            raise Exception(
                "survey_type must be 'dipole-dipole' | 'pole-dipole' | "
                "'dipole-pole' | 'pole-pole' not {}".format(survey_type)
            )

    if "AB" in electrode_pair:
        if AB:
            AB = np.hstack(AB)
        elecSepDict["AB"] = AB
    if "MN" in electrode_pair:
        if MN:
            MN = np.hstack(MN)
        elecSepDict["MN"] = MN
    if "AM" in electrode_pair:
        if AM:
            AM = np.hstack(AM)
        elecSepDict["AM"] = AM
    if "AN" in electrode_pair:
        if AN:
            AN = np.hstack(AN)
        elecSepDict["AN"] = AN
    if "BM" in electrode_pair:
        if BM:
            BM = np.hstack(BM)
        elecSepDict["BM"] = BM
    if "BN" in electrode_pair:
        if BN:
            BN = np.hstack(BN)
        elecSepDict["BN"] = BN

    return elecSepDict


def source_receiver_midpoints(survey, **kwargs):
    """
        Calculate source receiver midpoints.

        Input:
        :param SimPEG.electromagnetics.static.resistivity.Survey survey: DC survey object

        Output:
        :return numpy.ndarray midx: midpoints x location
        :return numpy.ndarray midz: midpoints z location
    """

    if not isinstance(survey, dc.Survey):
        raise ValueError("Input must be of type {}".format(dc.Survey))

    if len(kwargs) > 0:
        warnings.warn(
            "The keyword arguments of this function have been deprecated."
            " All of the necessary information is now in the DC survey class",
            DeprecationWarning,
        )

    # Pre-allocate
    midxy = []
    midz = []

    for ii, source in enumerate(survey.source_list):
        tx_locs = source.location
        if isinstance(tx_locs, list):
            Cmid = (tx_locs[0][:-1] + tx_locs[1][:-1]) / 2
            zsrc = (tx_locs[0][-1] + tx_locs[1][-1]) / 2
            tx_sep = np.linalg.norm((tx_locs[0][:-1] - tx_locs[1][:-1]))
        else:
            Cmid = tx_locs[:-1]
            zsrc = tx_locs[-1]

        Pmids = []
        for receiver in source.receiver_list:
            rx_locs = receiver.locations
            if isinstance(rx_locs, list):
                Pmid = (rx_locs[0][:, :-1] + rx_locs[1][:, :-1]) / 2
            else:
                Pmid = rx_locs[:, :-1]
            Pmids.append(Pmid)
        Pmid = np.vstack(Pmids)

        midxy.append((Cmid + Pmid) / 2)
        diffs = np.linalg.norm((Cmid - Pmid), axis=1)
        if np.allclose(diffs, 0.0):  # likely a wenner type survey.
            midz = zsrc - tx_sep / 2 * np.ones_like(diffs)
        else:
            midz.append(zsrc - diffs / 2)

    return np.vstack(midxy), np.hstack(midz)


def geometric_factor(dc_survey, survey_type="dipole-dipole", space_type="half space"):
    """
        Calculate Geometric Factor. Assuming that data are normalized voltages

        Input:
        :param SimPEG.electromagnetics.static.resistivity.Survey dc_survey: DC survey object
        :param str survey_type: Either 'dipole-dipole' | 'pole-dipole'
                               | 'dipole-pole' | 'pole-pole'
        :param str space_type: Assuming whole-space or half-space
                              ('whole-space' | 'half-space')

        Output:
        :return numpy.ndarray G: Geometric Factor

    """
    # Set factor for whole-space or half-space assumption
    if space_type.lower() in SPACE_TYPES["whole space"]:
        spaceFact = 4.0
    elif space_type.lower() in SPACE_TYPES["half space"]:
        spaceFact = 2.0
    else:
        raise Exception("'space_type must be 'whole space' | 'half space'")

    elecSepDict = electrode_separations(
        dc_survey, survey_type=survey_type, electrode_pair=["AM", "BM", "AN", "BN"]
    )
    AM = elecSepDict["AM"]
    BM = elecSepDict["BM"]
    AN = elecSepDict["AN"]
    BN = elecSepDict["BN"]

    # Determine geometric factor G based on electrode separation distances
    if survey_type.lower() == "dipole-dipole":
        G = 1 / AM - 1 / BM - 1 / AN + 1 / BN

    elif survey_type.lower() == "pole-dipole":
        G = 1 / AM - 1 / AN

    elif survey_type.lower() == "dipole-pole":
        G = 1 / AM - 1 / BM

    elif survey_type.lower() == "pole-pole":
        G = 1 / AM

    else:
        raise Exception(
            "survey_type must be 'dipole-dipole' | 'pole-dipole' | "
            "'dipole-pole' | 'pole-pole' not {}".format(survey_type)
        )

    return G / (spaceFact * np.pi)


def apparent_resistivity(data, space_type="half space", dobs=None, eps=1e-10, **kwargs):
    """
    Calculate apparent resistivity. Assuming that data are normalized
    voltages - Vmn/I (Potential difference [V] divided by injection
    current [A]). For fwd modelled data an injection current of 1A is
    assumed in SimPEG.

    Input:
    :param SimPEG.Data: DC data object
    :param numpy.ndarray dobs: normalized voltage measurements [V/A]
    :param str survey_type: Either 'dipole-dipole' | 'pole-dipole' |
        'dipole-pole' | 'pole-pole'
    :param float eps: Regularizer in case of a null geometric factor

    Output:
    :return rhoApp: apparent resistivity
    """
    if not isinstance(data, Data):
        raise Exception(
            "A Data instance ({datacls}: <{datapref}.{datacls}>) must be "
            "provided as the second input. The provided input is a "
            "{providedcls} <{providedpref}.{providedcls}>".format(
                datacls=Data.__name__,
                datapref=Data.__module__,
                providedcls=data.__class__.__name__,
                providedpref=data.__module__,
            )
        )

    if dobs is None:
        dobs = data.dobs

    # Calculate Geometric Factor
    G = geometric_factor(
        data.survey, survey_type=data.survey.survey_type, space_type=space_type
    )

    # Calculate apparent resistivity
    # absolute value is required because of the regularizer
    rhoApp = np.abs(dobs * (1.0 / (G + eps)))

    return rhoApp


def plot_pseudosection(
    data,
    ax=None,
    survey_type="dipole-dipole",
    data_type="apparent conductivity",
    space_type="half space",
    plot_type="pcolor",
    clim=None,
    scale="linear",
    sameratio=True,
    pcolor_opts={},
    contour_opts={},
    cbar_opts={},
    data_locations=False,
    dobs=None,
    dim=2,
    pcolorOpts=None,
    data_location=None,
    y_values="n-spacing",
):
    """
        Read list of 2D tx-rx location and plot a pseudo-section of apparent
        resistivity.

        Assumes flat topo for now...

        Input:
        :param SimPEG.Data: DC data
        :param matplotlib.pyplot.axes ax: figure axes on which to plot
        :param str survey_type: Either 'dipole-dipole' | 'pole-dipole' |
            'dipole-pole' | 'pole-pole'
        :param str data_type: Either 'appResistivity' | 'appConductivity' |
            'volt' (potential)
        :param str space_type: Either 'half-space' (default) or 'whole-space'
        :param str scale: Either 'linear' (default) or 'log'
        :param y_values: Either "n-spacing"

        Output:
        :return  matplotlib.pyplot.figure plot overlayed on image
    """
    import pylab as plt
    from scipy.interpolate import griddata

    if pcolorOpts is not None:
        warnings.warn(
            "The pcolorOpts keyword has been deprecated. Please use "
            "pcolor_opts instead. This will be removed in version"
            " 0.15.0 of SimPEG",
            DeprecationWarning,
        )

    if data_location is not None:
        warnings.warn(
            "The data_location keyword has been deprecated. Please use "
            "data_locations instead. This will be removed in version"
            " 0.15.0 of SimPEG",
            DeprecationWarning,
        )

    if plot_type.lower() not in ["pcolor", "contourf"]:
        raise ValueError(
            "plot_type must be 'pcolor' or 'contourf'. The input value of "
            f"{plot_type} is not recognized"
        )

    # Set depth to 0 for now
    z0 = 0.0
    rho = []

    if not isinstance(data, Data):
        raise Exception(
            "A Data instance ({datacls}: <{datapref}.{datacls}>) must be "
            "provided as the second input. The provided input is a "
            "{providedcls} <{providedpref}.{providedcls}>".format(
                datacls=Data.__name__,
                datapref=Data.__module__,
                providedcls=data.__name__,
                providedpref=data.__module__,
            )
        )
    # Use dobs in survey if dobs is None
    if dobs is None:
        dobs = data.dobs

    midx, midz = source_receiver_midpoints(data.survey)
    if midx.shape[1] == 2:
        min_x, min_y = np.min(midx, axis=0)
        max_x, max_y = np.max(midx, axis=0)
        if max_x - min_x > max_y - min_y:
            midx = midx[:, 0]
        else:
            midx = midx[:, 1]
    else:
        midx = midx[:, 0]

    if data_type.lower() in (
        DATA_TYPES["potential"]
        + DATA_TYPES["apparent chargeability"]
        + ["misfit", "misfitmap"]
    ):
        if scale == "linear":
            rho = dobs
        elif scale == "log":
            rho = np.log10(abs(dobs))

    elif data_type.lower() in DATA_TYPES["apparent conductivity"]:
        rhoApp = apparent_resistivity(
            data, dobs=dobs, survey_type=survey_type, space_type=space_type
        )
        if scale == "linear":
            rho = 1.0 / rhoApp
        elif scale == "log":
            rho = np.log10(1.0 / rhoApp)

    elif data_type.lower() in DATA_TYPES["apparent resistivity"]:
        rhoApp = apparent_resistivity(
            data, dobs=dobs, survey_type=survey_type, space_type=space_type
        )
        if scale == "linear":
            rho = rhoApp
        elif scale == "log":
            rho = np.log10(rhoApp)

    else:
        print()
        raise Exception(
            """data_type must be 'potential' | 'apparent resistivity' |
                'apparent conductivity' | 'apparent chargeability' | misfit"""
            " not {}".format(data_type)
        )

    # Grid points
    grid_x, grid_z = np.mgrid[np.min(midx) : np.max(midx), np.min(midz) : np.max(midz)]

    grid_rho = griddata(np.c_[midx, midz], rho.T, (grid_x, grid_z), method="linear")

    if clim is None:
        vmin, vmax = rho.min(), rho.max()
    else:
        vmin, vmax = clim[0], clim[1]

    if ax is None:
        fig, ax = plt.subplots(1, 1, figsize=(15, 3))

    ph = grid_rho = np.ma.masked_where(np.isnan(grid_rho), grid_rho)
    if plot_type.lower() == "pcolor":
        ph = ax.pcolormesh(
            grid_x[:, 0],
            grid_z[0, :],
            grid_rho.T,
            clim=(vmin, vmax),
            vmin=vmin,
            vmax=vmax,
            **pcolor_opts,
        )
    elif plot_type.lower() == "contourf":
        ph = ax.contourf(
            grid_x[:, 0], grid_z[0, :], grid_rho.T, vmin=vmin, vmax=vmax, **contour_opts
        )

    if scale == "log":
        cbar = plt.colorbar(
            ph,
            format="$10^{%.2f}$",
            fraction=0.06,
            orientation="horizontal",
            ax=ax,
            **cbar_opts,
        )
    elif scale == "linear":
        cbar = plt.colorbar(
            ph,
            format="%.2f",
            fraction=0.06,
            orientation="horizontal",
            ax=ax,
            **cbar_opts,
        )

    if data_type.lower() in DATA_TYPES["apparent conductivity"]:
        cbar.set_label("Apparent Conductivity (S/m)")

    elif data_type.lower() in DATA_TYPES["apparent resistivity"]:
        cbar.set_label("Apparent Resistivity ($\\Omega$m)")

    elif data_type.lower() in DATA_TYPES["potential"]:
        cbar.set_label("Voltage (V)")

    elif data_type.lower() in DATA_TYPES["apparent chargeability"]:
        cbar.set_label("Apparent Chargeability (V/V)")

    elif data_type.lower() in ["misfit", "misfitmap"]:
        cbar.set_label("Misfit (V)")

    ticks = np.linspace(vmin, vmax, 3)
    cbar.set_ticks(ticks)
    cbar.ax.tick_params()

    # Plot apparent resistivity
    if data_location:
        ax.plot(midx, midz, "k.", ms=1, alpha=0.4)

    if sameratio:
        ax.set_aspect("equal", adjustable="box")

    if y_values == "n-spacing":
        ticks = ax.get_yticks() * 2  # pseudo-depth divides by 2
        spacing = np.abs(midz).min()
        ax.set_yticklabels(-ticks / spacing)
        ax.set_ylabel("n-spacing")
    elif y_values == "pseudo-depth":
        ax.set_ylabel("pseudo-depth")

    return ax


def generate_dcip_survey(endl, survey_type, a, b, n, dim=3, d2flag="2.5D"):

    """
        Load in endpoints and survey specifications to generate Tx, Rx location
        stations.

        Assumes flat topo for now...

        Input:
        :param numpy.ndarray endl: input endpoints [x1, y1, z1, x2, y2, z2]
        :param discretize.base.BaseMesh mesh: discretize mesh object
        :param str survey_type: 'dipole-dipole' | 'pole-dipole' |
            'dipole-pole' | 'pole-pole' | 'gradient'
        :param int a: pole seperation
        :param int b: dipole separation
        :param int n: number of rx dipoles per tx
        :param str d2flag: choose for 2D mesh between a '2D' or a '2.5D' survey

        Output:
        :return SimPEG.electromagnetics.static.resistivity.Survey dc_survey: DC survey object
    """

    def xy_2_r(x1, x2, y1, y2):
        r = np.sqrt(np.sum((x2 - x1) ** 2.0 + (y2 - y1) ** 2.0))
        return r

    # Evenly distribute electrodes and put on surface
    # Mesure survey length and direction
    dl_len = xy_2_r(endl[0, 0], endl[1, 0], endl[0, 1], endl[1, 1])

    dl_x = (endl[1, 0] - endl[0, 0]) / dl_len
    dl_y = (endl[1, 1] - endl[0, 1]) / dl_len

    nstn = int(np.floor(dl_len / a))

    # Compute discrete pole location along line
    stn_x = endl[0, 0] + np.array(range(int(nstn))) * dl_x * a
    stn_y = endl[0, 1] + np.array(range(int(nstn))) * dl_y * a

    if dim == 2:
        ztop = np.linspace(endl[0, 1], endl[0, 1], nstn)
        # Create line of P1 locations
        M = np.c_[stn_x, ztop]
        # Create line of P2 locations
        N = np.c_[stn_x + a * dl_x, ztop]

    elif dim == 3:
        stn_z = np.linspace(endl[0, 2], endl[0, 2], nstn)
        # Create line of P1 locations
        M = np.c_[stn_x, stn_y, stn_z]
        # Create line of P2 locations
        N = np.c_[stn_x + a * dl_x, stn_y + a * dl_y, stn_z]

    # Build list of Tx-Rx locations depending on survey type
    # Dipole-dipole: Moving tx with [a] spacing -> [AB a MN1 a MN2 ... a MNn]
    # Pole-dipole: Moving pole on one end -> [A a MN1 a MN2 ... MNn a B]
    SrcList = []

    if survey_type != "gradient":

        for ii in range(0, int(nstn) - 1):

            if survey_type.lower() in ["dipole-dipole", "dipole-pole"]:
                tx = np.c_[M[ii, :], N[ii, :]]
                # Current elctrode separation
                AB = xy_2_r(tx[0, 1], endl[1, 0], tx[1, 1], endl[1, 1])
            elif survey_type.lower() in ["pole-dipole", "pole-pole"]:
                tx = np.r_[M[ii, :]]
                # Current elctrode separation
                AB = xy_2_r(tx[0], endl[1, 0], tx[1], endl[1, 1])
            else:
                raise Exception(
                    "survey_type must be 'dipole-dipole' | 'pole-dipole' | "
                    "'dipole-pole' | 'pole-pole' not {}".format(survey_type)
                )

            # Rx.append(np.c_[M[ii+1:indx, :], N[ii+1:indx, :]])

            # Number of receivers to fit
            nstn = int(np.min([np.floor((AB - b) / a), n]))

            # Check if there is enough space, else break the loop
            if nstn <= 0:
                continue

            # Compute discrete pole location along line
            stn_x = N[ii, 0] + dl_x * b + np.array(range(int(nstn))) * dl_x * a
            stn_y = N[ii, 1] + dl_y * b + np.array(range(int(nstn))) * dl_y * a

            # Create receiver poles

            if dim == 3:
                stn_z = np.linspace(endl[0, 2], endl[0, 2], nstn)

                # Create line of P1 locations
                P1 = np.c_[stn_x, stn_y, stn_z]
                # Create line of P2 locations
                P2 = np.c_[stn_x + a * dl_x, stn_y + a * dl_y, stn_z]
                if survey_type.lower() in ["dipole-dipole", "pole-dipole"]:
                    rxClass = dc.Rx.Dipole(P1, P2)
                elif survey_type.lower() in ["dipole-pole", "pole-pole"]:
                    rxClass = dc.Rx.Pole(P1)

            elif dim == 2:
                ztop = np.linspace(endl[0, 1], endl[0, 1], nstn)
                # Create line of P1 locations
                P1 = np.c_[stn_x, np.ones(nstn).T * ztop]
                # Create line of P2 locations
<<<<<<< HEAD
                P2 = np.c_[stn_x+a*dl_x, np.ones(nstn).T*ztop]
                if survey_type.lower() in['dipole-dipole', 'pole-dipole']:
                    rxClass = dc.Rx.Dipole(P1, P2)
                elif survey_type.lower() in ['dipole-pole', 'pole-pole']:
                    rxClass = dc.Rx.Pole(P1)

            if survey_type.lower() in['dipole-dipole', 'dipole-pole']:
=======
                P2 = np.c_[stn_x + a * dl_x, np.ones(nstn).T * ztop]
                if survey_type.lower() in ["dipole-dipole", "pole-dipole"]:
                    rxClass = dc.Rx.Dipole(P1, P2)
                elif survey_type.lower() in ["dipole-pole", "pole-pole"]:
                    rxClass = dc.Rx.Pole(P1)

            if survey_type.lower() in ["dipole-dipole", "dipole-pole"]:
>>>>>>> c63e699c
                srcClass = dc.Src.Dipole([rxClass], M[ii, :], N[ii, :])
            elif survey_type.lower() in ["pole-dipole", "pole-pole"]:
                srcClass = dc.Src.Pole([rxClass], M[ii, :])
            SrcList.append(srcClass)

    elif survey_type.lower() == "gradient":

        # Gradient survey takes the "b" parameter to define the limits of a
        # square survey grid. The pole seperation within the receiver grid is
        # define the "a" parameter.

        # Get the edge limit of survey area
        min_x = endl[0, 0] + dl_x * b
        min_y = endl[0, 1] + dl_y * b

        max_x = endl[1, 0] - dl_x * b
        max_y = endl[1, 1] - dl_y * b

        # Define the size of the survey grid (square for now)
        box_l = np.sqrt((min_x - max_x) ** 2.0 + (min_y - max_y) ** 2.0)
        box_w = box_l / 2.0

        nstn = int(np.floor(box_l / a))

        # Compute discrete pole location along line
        stn_x = min_x + np.array(range(int(nstn))) * dl_x * a
        stn_y = min_y + np.array(range(int(nstn))) * dl_y * a

        # Define number of cross lines
        nlin = int(np.floor(box_w / a))
        lind = range(-nlin, nlin + 1)

        npoles = int(nstn * len(lind))

        rx = np.zeros([npoles, 6])
        for ii in range(len(lind)):

            # Move station location to current survey line This is a
            # perpendicular move then line survey orientation, hence the y, x
            # switch
            lxx = stn_x - lind[ii] * a * dl_y
            lyy = stn_y + lind[ii] * a * dl_x

            M = np.c_[lxx, lyy, np.ones(nstn).T * ztop]
            N = np.c_[lxx + a * dl_x, lyy + a * dl_y, np.ones(nstn).T * ztop]
            rx[(ii * nstn) : ((ii + 1) * nstn), :] = np.c_[M, N]

            if dim == 3:
                rxClass = dc.Rx.Dipole(rx[:, :3], rx[:, 3:])
            elif dim == 2:
                M = M[:, [0, 2]]
                N = N[:, [0, 2]]
                rxClass = dc.Rx.Dipole(rx[:, [0, 2]], rx[:, [3, 5]])
            srcClass = dc.Src.Dipole([rxClass], (endl[0, :]), (endl[1, :]))
        SrcList.append(srcClass)
<<<<<<< HEAD
        survey_type = 'dipole-dipole'
=======
        survey_type = "dipole-dipole"
>>>>>>> c63e699c

    survey = dc.Survey(SrcList, survey_type=survey_type.lower())
    return survey


def generate_dcip_survey_line(
    survey_type, data_type, endl, topo, ds, dh, n, dim_flag="2.5D", sources_only=False
):
    """
        Generate DCIP survey line for modeling in 2D, 2.5D or 3D. Takes into accounted true surface
        topography.

        Input:
        :param str survey_type: 'dipole-dipole' | 'pole-dipole' |
            'dipole-pole' | 'pole-pole'
        :param str data_type: 'volt' | 'apparent_conductivity' |
        	'apparent_resistivity' | 'apparent_chargeability'
        :param np.array endl: horizontal end points [x1, x2] or [x1, x2, y1, y2]
        :param float , (N, 2) np.array or (N, 3) np.array: topography
        :param int ds: station seperation
        :param int dh: dipole separation (unused if pole-pole)
        :param int n: number of rx per tx
        :param str dim: '2D', '2.5D' or '3D'
        :param bool sources_only: Outputs a survey object if False. Outputs sources list if True.

        Output:
        :return SimPEG.electromagnetics.static.resistivity.Survey dc_survey: DC survey object
    """

    accepted_surveys = ["pole-pole", "pole-dipole", "dipole-pole", "dipole-dipole"]

    if survey_type.lower() not in accepted_surveys:
        raise Exception(
            "survey_type must be 'dipole-dipole' | 'pole-dipole' | "
            "'dipole-pole' | 'pole-pole' not {}".format(survey_type)
        )

    def xy_2_r(x1, x2, y1, y2):
        r = np.sqrt(np.sum((x2 - x1) ** 2.0 + (y2 - y1) ** 2.0))
        return r

    # Compute horizontal locations of sources and receivers
    x1 = endl[0]
    x2 = endl[1]

    if dim_flag == "3D":

        # Station locations
        y1 = endl[2]
        y2 = endl[3]
        L = xy_2_r(x1, x2, y1, y2)
        nstn = int(np.floor(L / ds) + 1)
        dl_x = (x2 - x1) / L
        dl_y = (y2 - y1) / L
        stn_x = x1 + np.array(range(int(nstn))) * dl_x * ds
        stn_y = y1 + np.array(range(int(nstn))) * dl_y * ds

        # Locations of poles and dipoles
        if survey_type.lower() in ["pole-pole", "pole-dipole", "dipole-pole"]:
            P = np.c_[stn_x, stn_y]
            if np.size(topo) == 1:
                P = np.c_[P, topo * np.ones((nstn))]
            else:
                fun_interp = LinearNDInterpolator(topo[:, 0:2], topo[:, -1])
                P = np.c_[P, fun_interp(P)]

        if survey_type.lower() in ["pole-dipole", "dipole-pole", "dipole-dipole"]:
            DP1 = np.c_[stn_x - 0.5 * dl_x * dh, stn_y - 0.5 * dl_y * dh]
            DP2 = np.c_[stn_x + 0.5 * dl_x * dh, stn_y + 0.5 * dl_y * dh]
            if np.size(topo) == 1:
                DP1 = np.c_[DP1, topo * np.ones((nstn))]
                DP2 = np.c_[DP2, topo * np.ones((nstn))]
            else:
                fun_interp = LinearNDInterpolator(topo[:, 0:2], topo[:, -1])
                DP1 = np.c_[DP1, fun_interp(DP1)]
                DP2 = np.c_[DP2, fun_interp(DP2)]

    else:

        # Station locations
        y1 = 0.0
        y2 = 0.0
        L = xy_2_r(x1, x2, y1, y2)
        nstn = int(np.floor(L / ds) + 1)
        stn_x = x1 + np.array(range(int(nstn))) * ds

        # Locations of poles and dipoles
        if survey_type.lower() in ["pole-pole", "pole-dipole", "dipole-pole"]:
            P = np.c_[stn_x, stn_y]
            if np.size(topo) == 1:
                P = np.c_[stn_x, topo * np.ones((nstn))]
            else:
                fun_interp = LinearNDInterpolator(topo[:, 0:2], topo[:, -1])
                P = np.c_[stn_x, fun_interp(stn_x)]

        if survey_type.lower() in ["pole-dipole", "dipole-pole", "dipole-dipole"]:
            DP1 = stn_x - 0.5 * dh
            DP2 = stn_x + 0.5 * dh
            if np.size(topo) == 1:
                DP1 = np.c_[DP1, topo * np.ones((nstn))]
                DP2 = np.c_[DP2, topo * np.ones((nstn))]
            else:
                fun_interp = interp1d(topo[:, 0], topo[:, -1])
                DP1 = np.c_[DP1, fun_interp(DP1)]
                DP2 = np.c_[DP2, fun_interp(DP2)]

    # Build list of Tx-Rx locations depending on survey type
    # Dipole-dipole: Moving tx with [a] spacing -> [AB a MN1 a MN2 ... a MNn]
    # Pole-dipole: Moving pole on one end -> [A a MN1 a MN2 ... MNn a B]
    SrcList = []

    for ii in range(0, int(nstn)):

        if dim_flag == "3D":
            D = xy_2_r(stn_x[ii], x2, stn_y[ii], y2)
        else:
            D = xy_2_r(stn_x[ii], x2, y1, y2)

        # Number of receivers to fit
        nrec = int(np.min([np.floor(D / ds), n]))

        # Check if there is enough space, else break the loop
        if nrec <= 0:
            continue

        # Create receivers
<<<<<<< HEAD
        if survey_type.lower() in ['dipole-pole', 'pole-pole']:
            rxClass = dc.receivers.Pole(
            	P[ii+1:ii+nrec+1, :], data_type=data_type
            	)
        elif survey_type.lower() in ['dipole-dipole', 'pole-dipole']:
            rxClass = dc.receivers.Dipole(
            	DP1[ii+1:ii+nrec+1, :], DP2[ii+1:ii+nrec+1, :], data_type=data_type
            	)
=======
        if survey_type.lower() in ["dipole-pole", "pole-pole"]:
            rxClass = dc.receivers.Pole(
                P[ii + 1 : ii + nrec + 1, :], data_type=data_type
            )
        elif survey_type.lower() in ["dipole-dipole", "pole-dipole"]:
            rxClass = dc.receivers.Dipole(
                DP1[ii + 1 : ii + nrec + 1, :],
                DP2[ii + 1 : ii + nrec + 1, :],
                data_type=data_type,
            )
>>>>>>> c63e699c

        # Create sources
        if survey_type.lower() in ["pole-dipole", "pole-pole"]:
            srcClass = dc.sources.Pole([rxClass], P[ii, :])
        elif survey_type.lower() in ["dipole-dipole", "dipole-pole"]:
            srcClass = dc.sources.Dipole([rxClass], DP1[ii, :], DP2[ii, :])

        SrcList.append(srcClass)

    if sources_only:

        return SrcList

    else:
        survey = dc.Survey(SrcList, survey_type=survey_type.lower())

        return survey


def writeUBC_DCobs(
    fileName,
    data,
    dim,
    format_type,
    survey_type="dipole-dipole",
    ip_type=0,
    comment_lines="",
):
    """
    Write UBC GIF DCIP 2D or 3D observation file

    Input:
    :param str fileName: including path where the file is written out
    :param SimPEG.Data data: DC data object
    :param int dim:  either 2 | 3
    :param str format_type:  either 'surface' | 'general' | 'simple'
    :param str survey_type: 'dipole-dipole' | 'pole-dipole' |
        'dipole-pole' | 'pole-pole' | 'gradient'

    Output:
    :return: UBC2D-Data file
    :rtype: file
    """

    if not isinstance(data, Data):
        raise Exception(
            "A Data instance ({datacls}: <{datapref}.{datacls}>) must be "
            "provided as the second input. The provided input is a "
            "{providedcls} <{providedpref}.{providedcls}>".format(
                datacls=Data.__name__,
                datapref=Data.__module__,
                providedcls=data.__class__.__name__,
                providedpref=data.__module__,
            )
        )

    if not ((dim == 2) | (dim == 3)):
        raise Exception("""dim must be either 2 or 3""" " not {}".format(dim))

    format_type = format_type.lower()
    if format_type not in ["surface", "general", "simple"]:
        raise Exception(
            "format_type must be 'surface' | 'general' | 'simple' "
            " not {}".format(format_type)
        )

    # if(isinstance(dc_survey.std, float)):
    #     print(
    #         """survey.std was a float computing standard_deviation vector
    #         (survey.std*survey.dobs + survey.eps)"""
    #     )

    # if(isinstance(dc_survey.eps, float)):
    #     epsValue = dc_survey.eps
    #     dc_survey.eps = epsValue*np.ones_like(dc_survey.dobs)

    fid = open(fileName, "w")

    if format_type.lower() in ["surface", "general"] and dim == 2:
        fid.write("COMMON_CURRENT\n")

    fid.write("! " + format_type + " FORMAT\n")

    if comment_lines:
        fid.write(comment_lines)

    if dim == 2:
        fid.write("{:d}\n".format(data.survey.nSrc))

    if ip_type != 0:
        fid.write("IPTYPE=%i\n" % ip_type)

    fid.close()

    count = 0

    for src in data.survey.source_list:

        rx = src.receiver_list[0].locations
        nD = src.nD

        if survey_type.lower() in ["pole-dipole", "pole-pole"]:
            tx = np.r_[src.location]
            tx = np.repeat(np.r_[[tx]], 2, axis=0)
        elif survey_type.lower() in ["dipole-dipole", "dipole-pole"]:
            tx = np.c_[src.location]

        if survey_type.lower() in ["pole-dipole", "dipole-dipole"]:
            M = rx[0]
            N = rx[1]
        elif survey_type.lower() in ["pole-pole", "dipole-pole"]:
            M = rx
            N = rx

        # Adapt source-receiver location for dim and survey_type
        if dim == 2:
            if format_type == "simple":
                # fid.writelines("%e " % ii for ii in mkvc(tx[0, :]))
                A = np.repeat(tx[0, 0], M.shape[0], axis=0)

                if survey_type == "pole-dipole":
                    B = np.repeat(tx[0, 0], M.shape[0], axis=0)

                else:
                    B = np.repeat(tx[1, 0], M.shape[0], axis=0)

                M = M[:, 0]
                N = N[:, 0]

                fid = open(fileName, "ab")
                np.savetxt(
                    fid,
                    np.c_[
<<<<<<< HEAD
                        A, B, M, N,
                        data.dobs[count:count+nD],
                        data.relative_error[count:count+nD]
=======
                        A,
                        B,
                        M,
                        N,
                        data.dobs[count : count + nD],
                        data.relative_error[count : count + nD],
>>>>>>> c63e699c
                    ],
                    delimiter=str(" "),
                    newline=str("\n"),
                )
                fid.close()

            else:
                fid = open(fileName, "a")
                if format_type == "surface":
                    fid.writelines("%f " % ii for ii in mkvc(tx[:, 0]))
                    M = M[:, 0]
                    N = N[:, 0]

                if format_type == "general":
                    # Flip sign for z-elevation to depth
                    tx[2::2, :] = -tx[2::2, :]

                    fid.writelines(
                        ("{:e} {:e} ").format(ii, jj) for ii, jj in tx[:, :2]
                    )
                    M = M[:, :2]
                    N = N[:, :2]

                    # Flip sign for z-elevation to depth
                    M[:, 1::2] = -M[:, 1::2]
                    N[:, 1::2] = -N[:, 1::2]

                fid.write("%i\n" % nD)
                fid.close()

                fid = open(fileName, "ab")
                np.savetxt(
                    fid,
                    np.c_[
<<<<<<< HEAD
                        M, N,
                        data.dobs[count:count+nD],
                        data.relative_error[count:count+nD]
=======
                        M,
                        N,
                        data.dobs[count : count + nD],
                        data.relative_error[count : count + nD],
>>>>>>> c63e699c
                    ],
                    delimiter=str(" "),
                    newline=str("\n"),
                )

        if dim == 3:
            fid = open(fileName, "a")
            # Flip sign of z value for UBC DCoctree code
            # tx[:, 2] = -tx[:, 2]
            # print(tx)

            # Flip sign of z value for UBC DCoctree code
            # M[:, 2] = -M[:, 2]
            # N[:, 2] = -N[:, 2]

            if format_type.lower() == "surface":

                fid.writelines("%e " % ii for ii in mkvc(tx[:, 0:2].T))
                M = M[:, 0:2]
                N = N[:, 0:2]

            if format_type.lower() == "general":

                fid.writelines("%e " % ii for ii in mkvc(tx.T))

            fid.write("%i\n" % nD)

            fid.close()

<<<<<<< HEAD
            fid = open(fileName, 'ab')
=======
            fid = open(fileName, "ab")
>>>>>>> c63e699c
            if isinstance(data.relative_error, np.ndarray):
                np.savetxt(
                    fid,
                    np.c_[
                        M,
                        N,
                        data.dobs[count : count + nD],
                        (
<<<<<<< HEAD
                            data.relative_error[count:count+nD] +
                            data.noise_floor[count:count+nD]
                        )
=======
                            data.relative_error[count : count + nD]
                            + data.noise_floor[count : count + nD]
                        ),
>>>>>>> c63e699c
                    ],
                    fmt=str("%e"),
                    delimiter=str(" "),
                    newline=str("\n"),
                )
            else:
                raise Exception(
                    """Uncertainities SurveyObject.std should be set.
                    Either float or nunmpy.ndarray is expected, """
<<<<<<< HEAD
                    "not {}".format(type(data.relative_error)))
=======
                    "not {}".format(type(data.relative_error))
                )
>>>>>>> c63e699c

            fid.close()
            fid = open(fileName, "a")
            fid.write("\n")
            fid.close()

        count += nD

    fid.close()


def writeUBC_DClocs(
    fileName,
    dc_survey,
    dim,
    format_type,
    survey_type="dipole-dipole",
    ip_type=0,
    comment_lines="",
):
    """
        Write UBC GIF DCIP 2D or 3D locations file

        Input:
        :param str fileName: including path where the file is written out
        :param SimPEG.electromagnetics.static.resistivity.Survey dc_survey: DC survey object
        :param int dim:  either 2 | 3
        :param str survey_type:  either 'SURFACE' | 'GENERAL'

        Output:
        :rtype: file
        :return: UBC 2/3D-locations file
    """

    if not ((dim == 2) | (dim == 3)):
        raise Exception("""dim must be either 2 or 3""" " not {}".format(dim))

    if format_type.lower() not in ["surface", "general", "simple"]:
        raise Exception(
            "format_type must be 'SURFACE' | 'GENERAL' | 'SIMPLE' "
            " not {}".format(format_type)
        )

    fid = open(fileName, "w")

    if format_type.lower() in ["surface", "general"] and dim == 2:
        fid.write("COMMON_CURRENT\n")

    fid.write("! " + format_type + " FORMAT\n")

    if comment_lines:
        fid.write(comment_lines)

    if dim == 2:
        fid.write("{:d}\n".format(dc_survey.nSrc))

    if ip_type != 0:
        fid.write("IPTYPE=%i\n" % ip_type)

    fid.close()

    count = 0

    for ii in range(dc_survey.nSrc):

        rx = dc_survey.source_list[ii].receiver_list[0].locations
        nD = dc_survey.source_list[ii].nD

        if survey_type.lower() in ["pole-dipole", "pole-pole"]:
            tx = np.r_[dc_survey.source_list[ii].locations]
            tx = np.repeat(np.r_[[tx]], 2, axis=0)
        elif survey_type.lower() in ["dipole-dipole", "dipole-pole"]:
            tx = np.c_[dc_survey.source_list[ii].locations]

        if survey_type.lower() in ["pole-dipole", "dipole-dipole"]:
            M = rx[0]
            N = rx[1]
        elif survey_type.lower() in ["pole-pole", "dipole-pole"]:
            M = rx
            N = rx

        # Adapt source-receiver location for dim and survey_type
        if dim == 2:

            if format_type.lower() == "simple":
                # fid.writelines("%e " % ii for ii in mkvc(tx[0, :]))
                A = np.repeat(tx[0, 0], M.shape[0], axis=0)

                if survey_type.lower() == "pole-dipole":
                    B = np.repeat(tx[0, 0], M.shape[0], axis=0)

                else:
                    B = np.repeat(tx[1, 0], M.shape[0], axis=0)

                M = M[:, 0]
                N = N[:, 0]

                fid = open(fileName, "ab")
                np.savetxt(
                    fid, np.c_[A, B, M, N], delimiter=str(" "), newline=str("\n")
                )
                fid.close()

            else:
                fid = open(fileName, "a")
                if format_type.lower() == "surface":

                    fid.writelines("%f " % ii for ii in mkvc(tx[:, 0]))
                    M = M[:, 0]
                    N = N[:, 0]

                if format_type.lower() == "general":

                    # Flip sign for z-elevation to depth
                    tx[2::2, :] = -tx[2::2, :]

                    fid.writelines(
                        ("{:e} {:e} ").format(ii, jj) for ii, jj in tx[:, :2]
                    )
                    M = M[:, :2]
                    N = N[:, :2]

                    # Flip sign for z-elevation to depth
                    M[:, 1::2] = -M[:, 1::2]
                    N[:, 1::2] = -N[:, 1::2]

                fid.write("%i\n" % nD)
                fid.close()

                fid = open(fileName, "ab")
                np.savetxt(fid, np.c_[M, N,], delimiter=str(" "), newline=str("\n"))

        if dim == 3:
            fid = open(fileName, "a")
            # Flip sign of z value for UBC DCoctree code
            tx[:, 2] = -tx[:, 2]
            # print(tx)

            # Flip sign of z value for UBC DCoctree code
            M[:, 2] = -M[:, 2]
            N[:, 2] = -N[:, 2]

            if format_type.lower() == "surface":

                fid.writelines("%e " % ii for ii in mkvc(tx[:, 0:2].T))
                M = M[:, 0:2]
                N = N[:, 0:2]

            if format_type.lower() == "general":

                fid.writelines("%e " % ii for ii in mkvc(tx.T))

            fid.write("%i\n" % nD)

            fid.close()

            fid = open(fileName, "ab")
            np.savetxt(
                fid, np.c_[M, N], fmt=str("%e"), delimiter=str(" "), newline=str("\n")
            )
            fid.close()

            fid = open(fileName, "a")
            fid.write("\n")
            fid.close()

        count += nD

    fid.close()


def convertObs_DC3D_to_2D(survey, lineID, flag="local"):
    """
        Read DC survey and projects the coordinate system
        according to the flag = 'Xloc' | 'Yloc' | 'local' (default)
        In the 'local' system, station coordinates are referenced
        to distance from the first srcLoc[0].location[0]

        The Z value is preserved, but Y coordinates zeroed.

        Input:
        :param survey: 3D DC survey class object
        :rtype: SimPEG.electromagnetics.static.resistivity.Survey

        Output:
        :param survey: 2D DC survey class object
        :rtype: SimPEG.electromagnetics.static.resistivity.Survey
    """

    def stn_id(v0, v1, r):
        """
        Compute station ID along line
        """

        dl = int(v0.dot(v1)) * r

        return dl

    def r_unit(p1, p2):
        """
        r_unit(x, y) : Function computes the unit vector
        between two points with coordinates p1(x1, y1) and p2(x2, y2)

        """

        assert len(p1) == len(p2), "locs must be the same shape."

        dx = []
        for ii in range(len(p1)):
            dx.append((p2[ii] - p1[ii]))

        # Compute length of vector
        r = np.linalg.norm(np.asarray(dx))

        if r != 0:
            vec = dx / r

        else:
            vec = np.zeros(len(p1))

        return vec, r

    srcList2D = []

    srcMat = getSrc_locs(survey)

    # Find all unique line id
    uniqueID = np.unique(lineID)

    for jj in range(len(uniqueID)):

        indx = np.where(lineID == uniqueID[jj])[0]

        # Find origin of survey
        r = 1e8  # Initialize to some large number

        Tx = srcMat[indx]

        if np.all(Tx[0:3] == Tx[3:]):
            survey_type = "pole-dipole"

        else:
            survey_type = "dipole-dipole"

        x0 = Tx[0][0:2]  # Define station zero along line

        vecTx, r1 = r_unit(x0, Tx[-1][0:2])

        for ii in range(len(indx)):

            # Get all receivers
            Rx = survey.source_list[indx[ii]].receiver_list[0].locations
            nrx = Rx[0].shape[0]

            if flag == "local":
                # Find A electrode along line
                vec, r = r_unit(x0, Tx[ii][0:2])
                A = stn_id(vecTx, vec, r)

                if survey_type != "pole-dipole":
                    # Find B electrode along line
                    vec, r = r_unit(x0, Tx[ii][3:5])
                    B = stn_id(vecTx, vec, r)

                M = np.zeros(nrx)
                N = np.zeros(nrx)
                for kk in range(nrx):

                    # Find all M electrodes along line
                    vec, r = r_unit(x0, Rx[0][kk, 0:2])
                    M[kk] = stn_id(vecTx, vec, r)

                    # Find all N electrodes along line
                    vec, r = r_unit(x0, Rx[1][kk, 0:2])
                    N[kk] = stn_id(vecTx, vec, r)
            elif flag == "Yloc":
                """ Flip the XY axis locs"""
                A = Tx[ii][1]

                if survey_type != "pole-dipole":
                    B = Tx[ii][4]

                M = Rx[0][:, 1]
                N = Rx[1][:, 1]

            elif flag == "Xloc":
                """ Copy the rx-tx locs"""
                A = Tx[ii][0]

                if survey_type != "pole-dipole":
                    B = Tx[ii][3]

                M = Rx[0][:, 0]
                N = Rx[1][:, 0]

            rxClass = dc.Rx.Dipole(
                np.c_[M, np.zeros(nrx), Rx[0][:, 2]],
                np.c_[N, np.zeros(nrx), Rx[1][:, 2]],
            )

            if survey_type == "pole-dipole":
                srcList2D.append(dc.Src.Pole([rxClass], np.asarray([A, 0, Tx[ii][2]])))

            elif survey_type == "dipole-dipole":
                srcList2D.append(
                    dc.Src.Dipole(
                        [rxClass], np.r_[A, 0, Tx[ii][2]], np.r_[B, 0, Tx[ii][5]]
                    )
                )

    survey2D = dc.Survey(srcList2D)

    return survey2D


def readUBC_DC2Dpre(fileName):
    """
        Read UBC GIF DCIP 2D observation file and generate arrays
        for tx-rx location

        Input:
        :param string fileName: path to the UBC GIF 3D obs file

        Output:
        :return survey: 2D DC survey class object
        :rtype: SimPEG.electromagnetics.static.resistivity.Survey

        Created on Mon March 9th, 2016 << Doug's 70th Birthday !! >>

        @author: dominiquef

    """

    # Load file
    obsfile = np.genfromtxt(fileName, delimiter=" \n", dtype=np.str, comments="!")

    # Pre-allocate
    srcLists = []
    Rx = []
    d = []
    zflag = True  # Flag for z value provided

    for ii in range(obsfile.shape[0]):

        if not obsfile[ii]:
            continue

        # First line is transmitter with number of receivers

        temp = np.fromstring(obsfile[ii], dtype=float, sep=" ").T

        # Check if z value is provided, if False -> nan
        if len(temp) == 5:
            tx = np.r_[temp[0], np.nan, np.nan, temp[1], np.nan, np.nan]
            zflag = False

        else:
            tx = np.r_[temp[0], np.nan, temp[1], temp[2], np.nan, temp[3]]

        if zflag:
            rx = np.c_[temp[4], np.nan, temp[5], temp[6], np.nan, temp[7]]

        else:
            rx = np.c_[temp[2], np.nan, np.nan, temp[3], np.nan, np.nan]
            # Check if there is data with the location

        d.append(temp[-1])

        Rx = dc.Rx.Dipole(rx[:, :3], rx[:, 3:])
        srcLists.append(dc.Src.Dipole([Rx], tx[:3], tx[3:]))

    # Create survey class
    survey = dc.Survey(srcLists)
    data = Data(survey=survey, dobs=np.asarray(d))

    return data


def readUBC_DC3Dobs(fileName):
    """
        Read UBC GIF DCIP 3D observation file and generate arrays
        for tx-rx location
        Input:
        :param string fileName: path to the UBC GIF 3D obs file
        Output:
        :param rx, tx, d, wd
        :return
    """

    # Load file
    obsfile = np.genfromtxt(fileName, delimiter=" \n", dtype=np.str, comments="!")

    # Pre-allocate
    srcLists = []
    Rx = []
    d = []
    wd = []
    # Flag for z value provided
    zflag = True
    poletx = False
    polerx = False

    # Countdown for number of obs/tx
    count = 0
    for ii in range(obsfile.shape[0]):

        if not obsfile[ii]:
            continue

        # First line is transmitter with number of receivers
        if count == 0:
            rx = []
            temp = np.fromstring(obsfile[ii], dtype=float, sep=" ").T
            count = int(temp[-1])
            # Check if z value is provided, if False -> nan
            if len(temp) == 5:
                # check if pole-dipole
                if np.allclose(temp[0:2], temp[2:4]):
                    tx = np.r_[temp[0:2], np.nan]
                    poletx = True

                else:
                    tx = np.r_[temp[0:2], np.nan, temp[2:4], np.nan]
                zflag = False

            else:
                # check if pole-dipole
                if np.allclose(temp[0:3], temp[3:6]):
                    tx = np.r_[temp[0:3]]
                    poletx = True
                    temp[2] = -temp[2]
                else:
                    # Flip z values
                    temp[2] = -temp[2]
                    temp[5] = -temp[5]
                    tx = temp[:-1]

            continue

        temp = np.fromstring(obsfile[ii], dtype=float, sep=" ")

        if zflag:

            # Check if Pole Receiver
            if np.allclose(temp[0:3], temp[3:6]):
                polerx = True
                # Flip z values
                temp[2] = -temp[2]
                rx.append(temp[:3])
            else:
                temp[2] = -temp[2]
                temp[5] = -temp[5]
                rx.append(temp[:-2])

            # Check if there is data with the location
            if len(temp) == 8:
                d.append(temp[-2])
                wd.append(temp[-1])

        else:
            # Check if Pole Receiver
            if np.allclose(temp[0:2], temp[2:4]):
                polerx = True
                # Flip z values
                rx.append(temp[:2])
            else:
                rx.append(np.r_[temp[0:2], np.nan, temp[2:4], np.nan])

            # Check if there is data with the location
            if len(temp) == 6:
                d.append(temp[-2])
                wd.append(temp[-1])

        count = count - 1

        # Reach the end of transmitter block
        if count == 0:
            rx = np.asarray(rx)
            if polerx:
                Rx = dc.Rx.Pole(rx[:, :3])
            else:
                Rx = dc.Rx.Dipole(rx[:, :3], rx[:, 3:])
            if poletx:
                srcLists.append(dc.Src.Pole([Rx], tx[:3]))
            else:
                srcLists.append(dc.Src.Dipole([Rx], tx[:3], tx[3:]))

    survey = dc.Survey(srcLists)
<<<<<<< HEAD
    data = Data(
        survey=survey, dobs=np.asarray(d), relative_error=np.asarray(wd)
    )
=======
    data = Data(survey=survey, dobs=np.asarray(d), relative_error=np.asarray(wd))
>>>>>>> c63e699c
    return data


def xy_2_lineID(dc_survey):
    """
        Read DC survey class and append line ID.
        Assumes that the locations are listed in the order
        they were collected. May need to generalize for random
        point locations, but will be more expensive

        Input:
        :param DCdict Vectors of station location

        Output:
        :return LineID Vector of integers
    """

    # Compute unit vector between two points
    nstn = dc_survey.nSrc

    # Pre-allocate space
    lineID = np.zeros(nstn)

    linenum = 0
    indx = 0

    for ii in range(nstn):

        if ii == 0:

            A = dc_survey.source_list[ii].location[0]
            B = dc_survey.source_list[ii].location[1]

            xout = np.mean([A[0:2], B[0:2]], axis=0)

            xy0 = A[:2]
            xym = xout

            # Deal with replicate pole location
            if np.all(xy0 == xym):

                xym[0] = xym[0] + 1e-3

            continue

        A = dc_survey.source_list[ii].location[0]
        B = dc_survey.source_list[ii].location[1]

        xin = np.mean([A[0:2], B[0:2]], axis=0)

        vec1, r1 = r_unit(xout, xin)  # Compute vector between neighbours
        vec2, r2 = r_unit(xym, xin)  # Compute vector between current stn and mid-point
        vec3, r3 = r_unit(xy0, xin)  # Compute vector between current stn and start line
        vec4, r4 = r_unit(xym, xy0)  # Compute vector between mid-point and start line

        # Compute dot product
        ang1 = np.abs(vec1.dot(vec2))
        ang2 = np.abs(vec3.dot(vec4))

        # If the angles are smaller then 45d, than next point is on a new line
        if ((ang1 < np.cos(np.pi / 4.0)) | (ang2 < np.cos(np.pi / 4.0))) & (
            np.all(np.r_[r1, r2, r3, r4] > 0)
        ):

            # Re-initiate start and mid-point location
            xy0 = A[:2]
            xym = xin

            # Deal with replicate pole location
            if np.all(xy0 == xym):

                xym[0] = xym[0] + 1e-3

            linenum += 1
            indx = ii

        else:
            xym = np.mean([xy0, xin], axis=0)

        lineID[ii] = linenum
        xout = xin

    return lineID


def r_unit(p1, p2):
    """
    r_unit(x, y) : Function computes the unit vector
    between two points with coordinates p1(x1, y1) and p2(x2, y2)

    """

    assert len(p1) == len(p2), "locs must be the same shape."

    dx = []
    for ii in range(len(p1)):
        dx.append((p2[ii] - p1[ii]))

    # Compute length of vector
    r = np.linalg.norm(np.asarray(dx))

    if r != 0:
        vec = dx / r

    else:
        vec = np.zeros(len(p1))

    return vec, r


def getSrc_locs(survey):
    """
        Read in a DC survey class and extract the xyz location of all
        sources.

        Input:
        :param survey: DC survey class object
        :rtype: SimPEG.electromagnetics.static.resistivity.Survey

        Output:
        :return numpy.ndarray srcMat: Array containing the locations of sources

    """

    srcMat = []

    for src in survey.source_list:

        srcMat.append(np.hstack(src.location))

    srcMat = np.vstack(srcMat)

    return srcMat


def gettopoCC(mesh, actind, option="top"):
    """
        Get topography from active indices of mesh.
    """

    if mesh._meshType == "TENSOR":

        if mesh.dim == 3:

            mesh2D = discretize.TensorMesh([mesh.hx, mesh.hy], mesh.x0[:2])
            zc = mesh.gridCC[:, 2]
            ACTIND = actind.reshape((mesh.vnC[0] * mesh.vnC[1], mesh.vnC[2]), order="F")
            ZC = zc.reshape((mesh.vnC[0] * mesh.vnC[1], mesh.vnC[2]), order="F")
            topoCC = np.zeros(ZC.shape[0])

            for i in range(ZC.shape[0]):
                ind = np.argmax(ZC[i, :][ACTIND[i, :]])
                if option == "top":
                    dz = mesh.hz[ACTIND[i, :]][ind] * 0.5
                elif option == "center":
                    dz = 0.0
                else:
                    raise Exception()
                topoCC[i] = ZC[i, :][ACTIND[i, :]].max() + dz
            return mesh2D, topoCC

        elif mesh.dim == 2:

            mesh1D = discretize.TensorMesh([mesh.hx], [mesh.x0[0]])
            yc = mesh.gridCC[:, 1]
            ACTIND = actind.reshape((mesh.vnC[0], mesh.vnC[1]), order="F")
            YC = yc.reshape((mesh.vnC[0], mesh.vnC[1]), order="F")
            topoCC = np.zeros(YC.shape[0])
            for i in range(YC.shape[0]):
                ind = np.argmax(YC[i, :][ACTIND[i, :]])
                if option == "top":
                    dy = mesh.hy[ACTIND[i, :]][ind] * 0.5
                elif option == "center":
                    dy = 0.0
                else:
                    raise Exception()
                topoCC[i] = YC[i, :][ACTIND[i, :]].max() + dy
            return mesh1D, topoCC

    elif mesh._meshType == "TREE":

        inds = mesh.get_boundary_cells(actind, direction="zu")[0]

        if option == "top":
            dz = mesh.h_gridded[inds, -1] * 0.5
        elif option == "center":
            dz = 0.0

        return mesh.gridCC[inds, :-1], mesh.gridCC[inds, -1] + dz


def drapeTopotoLoc(mesh, pts, actind=None, option="top", topo=None):
    """
        Drape location right below (cell center) the topography
    """
    if mesh.dim == 2:
        # if shape is (*, 1) or (*, 2) just grab first column
        if pts.ndim == 2 and pts.shape[1] in [1, 2]:
            pts = pts[:, 0]
        if pts.ndim > 1:
            raise Exception("pts should be 1d array")
    elif mesh.dim == 3:
        if pts.shape[1] == 3:
            raise Exception("shape of pts should be (x,3)")
        pass
    else:
        raise NotImplementedError()
    if actind is None:
        actind = surface2ind_topo(mesh, topo)
    if mesh._meshType == "TENSOR":
        meshtemp, topoCC = gettopoCC(mesh, actind, option=option)
        inds = closestPoints(meshtemp, pts)
        topo = topoCC[inds]
        if mesh.dim == 3:
            out = np.c_[pts[:, :2], topo]
        else:
            out = np.c_[pts, topo]

    elif mesh._meshType == "TREE":
        if mesh.dim == 3:
            uniqXYlocs, topoCC = gettopoCC(mesh, actind, option=option)
            inds = closestPointsGrid(uniqXYlocs, pts)
            out = np.c_[uniqXYlocs[inds, :], topoCC[inds]]
        else:
            uniqXlocs, topoCC = gettopoCC(mesh, actind, option=option)
            inds = closestPointsGrid(uniqXlocs, pts, dim=1)
            out = np.c_[uniqXlocs[inds], topoCC[inds]]
    else:
        raise NotImplementedError()

    return out


def genTopography(mesh, zmin, zmax, seed=None, its=100, anisotropy=None):
    if mesh.dim == 3:
        mesh2D = discretize.TensorMesh([mesh.hx, mesh.hy], x0=[mesh.x0[0], mesh.x0[1]])
        out = model_builder.randomModel(
            mesh.vnC[:2], bounds=[zmin, zmax], its=its, seed=seed, anisotropy=anisotropy
        )
        return out, mesh2D
    elif mesh.dim == 2:
        mesh1D = discretize.TensorMesh([mesh.hx], x0=[mesh.x0[0]])
        out = model_builder.randomModel(
            mesh.vnC[:1], bounds=[zmin, zmax], its=its, seed=seed, anisotropy=anisotropy
        )
        return out, mesh1D
    else:
        raise Exception("Only works for 2D and 3D models")


def closestPointsGrid(grid, pts, dim=2):
    """Move a list of points to the closest points on a grid.

    :param numpy.ndarray pts: Points to move
    :rtype: numpy.ndarray
    :return: nodeInds
    """
    if dim == 1:
        nodeInds = np.asarray(
            [np.abs(pt - grid).argmin() for pt in pts.tolist()], dtype=int
        )
    else:
        tree = cKDTree(grid)
        _, nodeInds = tree.query(pts)

    return nodeInds


def gen_3d_survey_from_2d_lines(
    survey_type,
    a,
    b,
    n_spacing,
    n_lines=5,
    line_length=200.0,
    line_spacing=20.0,
    x0=0,
    y0=0,
    z0=0,
    src_offset_y=0.0,
    dim=3,
    is_IO=True,
):
    """
        Generate 3D DC survey using gen_DCIPsurvey function.

        Input:
        :param str survey_type: 'dipole-dipole' | 'pole-dipole' |
            'dipole-pole' | 'pole-pole' | 'gradient'
        :param int a: pole seperation
        :param int b: dipole separation
        :param int n_spacing: number of rx dipoles per tx

        Output:
        :return SimPEG.dc.SurveyDC.Survey survey_3d: 3D DC survey object
    """
    ylocs = np.arange(n_lines) * line_spacing + y0

    survey_lists_2d = []
    srcList = []
    line_inds = []
    for i, y in enumerate(ylocs):
        # Generate DC survey object
        xmin, xmax = x0, x0 + line_length
        ymin, ymax = y, y
        zmin, zmax = 0, 0
        IO_2d = dc.IO()
        endl = np.array([[xmin, ymin, zmin], [xmax, ymax, zmax]])
        survey_2d = gen_DCIPsurvey(endl, survey_type, a, b, n_spacing, dim=3,)

        srcList.append(survey_2d.source_list)
        survey_2d = IO_2d.from_ambn_locations_to_survey(
            survey_2d.locations_a[:, [0, 2]],
            survey_2d.locations_b[:, [0, 2]],
            survey_2d.locations_m[:, [0, 2]],
            survey_2d.locations_n[:, [0, 2]],
            survey_type,
            dimension=2,
        )
        survey_lists_2d.append(survey_2d)
        line_inds.append(np.ones(survey_2d.nD, dtype=int) * i)
    line_inds = np.hstack(line_inds)
    srcList = sum(srcList, [])
    survey_3d = dc.Survey(srcList)
    IO_3d = dc.IO()

    survey_3d.locations_a[:, 1] += src_offset_y
    survey_3d.locations_b[:, 1] += src_offset_y

    survey_3d = IO_3d.from_ambn_locations_to_survey(
        survey_3d.locations_a,
        survey_3d.locations_b,
        survey_3d.locations_m,
        survey_3d.locations_n,
        survey_type,
        dimension=3,
        line_inds=line_inds,
    )
    return IO_3d, survey_3d


def plot_layer(
    rho,
    mesh,
    xscale="log",
    ax=None,
    showlayers=False,
    xlim=None,
    depth_axis=True,
    **kwargs,
):
    """
        Plot Conductivity model for the layered earth model
    """

    n_rho = rho.size

    z_grid = -mesh.vectorNx
    resistivity = np.repeat(rho, 2)

    z = []
    for i in range(n_rho):
        z.append(np.r_[z_grid[i], z_grid[i + 1]])
    z = np.hstack(z)
    z = z + mesh.x0[0]
    if xlim == None:
        rho_min = rho[~np.isnan(rho)].min() * 0.5
        rho_max = rho[~np.isnan(rho)].max() * 2
    else:
        rho_min, rho_max = xlim

    if xscale == "linear" and rho.min() == 0.0:
        if xlim == None:
            rho_min = -rho[~np.isnan(rho)].max() * 0.5
            rho_max = rho[~np.isnan(rho)].max() * 2

    if ax == None:
        plt.xscale(xscale)
        plt.xlim(rho_min, rho_max)
        plt.ylim(z.min(), z.max())
        plt.xlabel("Resistivity ($\Omega$m)", fontsize=14)
        plt.ylabel("Depth (m)", fontsize=14)
        plt.ylabel("Depth (m)", fontsize=14)
        if showlayers:
            for locz in z_grid:
                plt.plot(
                    np.linspace(rho_min, rho_max, 100),
                    np.ones(100) * locz,
                    "b--",
                    lw=0.5,
                )
        return plt.plot(resistivity, z, "k-", **kwargs)

    else:
        ax.set_xscale(xscale)
        ax.set_xlim(rho_min, rho_max)
        ax.set_ylim(z.min(), z.max())
        ax.set_xlabel("Resistivity ($\Omega$m)", fontsize=14)
        ax.set_ylabel("Depth (m)", fontsize=14)
        if showlayers:
            for locz in z_grid:
                ax.plot(
                    np.linspace(rho_min, rho_max, 100),
                    np.ones(100) * locz,
                    "b--",
                    lw=0.5,
                )
        return ax.plot(resistivity, z, "k-", **kwargs)


############
# Deprecated
############


def plot_pseudoSection(
    data,
    ax=None,
    survey_type="dipole-dipole",
    data_type="appConductivity",
    space_type="half-space",
    clim=None,
    scale="linear",
    sameratio=True,
    pcolorOpts={},
    data_location=False,
    dobs=None,
    dim=2,
):

    warnings.warn(
        "The plot_pseudoSection method has been deprecated. Please use "
        "plot_pseudosection instead. This will be removed in version"
        " 0.15.0 of SimPEG",
        DeprecationWarning,
    )

    return plot_pseudosection(
        data=data,
        ax=ax,
        survey_type=survey_type,
        data_type=data_type,
        space_type=space_type,
        clim=clim,
        scale=scale,
        sameratio=sameratio,
        pcolorOpts=pcolorOpts,
        data_locations=data_location,
        dobs=dobs,
        dim=dim,
    )


def gen_DCIPsurvey(endl, survey_type, a, b, n, dim=3, d2flag="2.5D"):
    warnings.warn(
        "The gen_DCIPsurvey method has been deprecated. Please use "
        "generate_dcip_survey instead. This will be removed in version"
        " 0.15.0 of SimPEG",
        DeprecationWarning,
    )

    return generate_dcip_survey(endl, survey_type, a, b, n, dim, d2flag)<|MERGE_RESOLUTION|>--- conflicted
+++ resolved
@@ -636,15 +636,6 @@
                 # Create line of P1 locations
                 P1 = np.c_[stn_x, np.ones(nstn).T * ztop]
                 # Create line of P2 locations
-<<<<<<< HEAD
-                P2 = np.c_[stn_x+a*dl_x, np.ones(nstn).T*ztop]
-                if survey_type.lower() in['dipole-dipole', 'pole-dipole']:
-                    rxClass = dc.Rx.Dipole(P1, P2)
-                elif survey_type.lower() in ['dipole-pole', 'pole-pole']:
-                    rxClass = dc.Rx.Pole(P1)
-
-            if survey_type.lower() in['dipole-dipole', 'dipole-pole']:
-=======
                 P2 = np.c_[stn_x + a * dl_x, np.ones(nstn).T * ztop]
                 if survey_type.lower() in ["dipole-dipole", "pole-dipole"]:
                     rxClass = dc.Rx.Dipole(P1, P2)
@@ -652,7 +643,6 @@
                     rxClass = dc.Rx.Pole(P1)
 
             if survey_type.lower() in ["dipole-dipole", "dipole-pole"]:
->>>>>>> c63e699c
                 srcClass = dc.Src.Dipole([rxClass], M[ii, :], N[ii, :])
             elif survey_type.lower() in ["pole-dipole", "pole-pole"]:
                 srcClass = dc.Src.Pole([rxClass], M[ii, :])
@@ -708,11 +698,7 @@
                 rxClass = dc.Rx.Dipole(rx[:, [0, 2]], rx[:, [3, 5]])
             srcClass = dc.Src.Dipole([rxClass], (endl[0, :]), (endl[1, :]))
         SrcList.append(srcClass)
-<<<<<<< HEAD
-        survey_type = 'dipole-dipole'
-=======
         survey_type = "dipole-dipole"
->>>>>>> c63e699c
 
     survey = dc.Survey(SrcList, survey_type=survey_type.lower())
     return survey
@@ -839,16 +825,6 @@
             continue
 
         # Create receivers
-<<<<<<< HEAD
-        if survey_type.lower() in ['dipole-pole', 'pole-pole']:
-            rxClass = dc.receivers.Pole(
-            	P[ii+1:ii+nrec+1, :], data_type=data_type
-            	)
-        elif survey_type.lower() in ['dipole-dipole', 'pole-dipole']:
-            rxClass = dc.receivers.Dipole(
-            	DP1[ii+1:ii+nrec+1, :], DP2[ii+1:ii+nrec+1, :], data_type=data_type
-            	)
-=======
         if survey_type.lower() in ["dipole-pole", "pole-pole"]:
             rxClass = dc.receivers.Pole(
                 P[ii + 1 : ii + nrec + 1, :], data_type=data_type
@@ -859,7 +835,6 @@
                 DP2[ii + 1 : ii + nrec + 1, :],
                 data_type=data_type,
             )
->>>>>>> c63e699c
 
         # Create sources
         if survey_type.lower() in ["pole-dipole", "pole-pole"]:
@@ -993,18 +968,12 @@
                 np.savetxt(
                     fid,
                     np.c_[
-<<<<<<< HEAD
-                        A, B, M, N,
-                        data.dobs[count:count+nD],
-                        data.relative_error[count:count+nD]
-=======
                         A,
                         B,
                         M,
                         N,
                         data.dobs[count : count + nD],
                         data.relative_error[count : count + nD],
->>>>>>> c63e699c
                     ],
                     delimiter=str(" "),
                     newline=str("\n"),
@@ -1039,16 +1008,10 @@
                 np.savetxt(
                     fid,
                     np.c_[
-<<<<<<< HEAD
-                        M, N,
-                        data.dobs[count:count+nD],
-                        data.relative_error[count:count+nD]
-=======
                         M,
                         N,
                         data.dobs[count : count + nD],
                         data.relative_error[count : count + nD],
->>>>>>> c63e699c
                     ],
                     delimiter=str(" "),
                     newline=str("\n"),
@@ -1078,11 +1041,7 @@
 
             fid.close()
 
-<<<<<<< HEAD
-            fid = open(fileName, 'ab')
-=======
             fid = open(fileName, "ab")
->>>>>>> c63e699c
             if isinstance(data.relative_error, np.ndarray):
                 np.savetxt(
                     fid,
@@ -1091,15 +1050,9 @@
                         N,
                         data.dobs[count : count + nD],
                         (
-<<<<<<< HEAD
-                            data.relative_error[count:count+nD] +
-                            data.noise_floor[count:count+nD]
-                        )
-=======
                             data.relative_error[count : count + nD]
                             + data.noise_floor[count : count + nD]
                         ),
->>>>>>> c63e699c
                     ],
                     fmt=str("%e"),
                     delimiter=str(" "),
@@ -1109,12 +1062,8 @@
                 raise Exception(
                     """Uncertainities SurveyObject.std should be set.
                     Either float or nunmpy.ndarray is expected, """
-<<<<<<< HEAD
-                    "not {}".format(type(data.relative_error)))
-=======
                     "not {}".format(type(data.relative_error))
                 )
->>>>>>> c63e699c
 
             fid.close()
             fid = open(fileName, "a")
@@ -1603,13 +1552,7 @@
                 srcLists.append(dc.Src.Dipole([Rx], tx[:3], tx[3:]))
 
     survey = dc.Survey(srcLists)
-<<<<<<< HEAD
-    data = Data(
-        survey=survey, dobs=np.asarray(d), relative_error=np.asarray(wd)
-    )
-=======
     data = Data(survey=survey, dobs=np.asarray(d), relative_error=np.asarray(wd))
->>>>>>> c63e699c
     return data
 
 
