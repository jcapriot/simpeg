--- conflicted
+++ resolved
@@ -7,12 +7,7 @@
 import numpy as np
 import matplotlib.pyplot as plt
 import warnings
-<<<<<<< HEAD
 import copy
-
-=======
-from .Utils import mkvc
->>>>>>> d715980c
 
 class InversionDirective(object):
     """InversionDirective"""
@@ -225,7 +220,6 @@
         m = self.invProb.model
         f = self.invProb.getFields(m, store=True, deleteWarmstart=False)
 
-<<<<<<< HEAD
         ratio = []
         for i in range(self.ninit):
             x0 = np.random.rand(*m.shape)
@@ -245,24 +239,6 @@
         self.ratio = ratio
         self.beta0 = self.beta0_ratio * np.median(ratio)
 
-=======
-        # Fix the seed for random vector for consistent result
-        np.random.seed(1)
-        x0 = np.random.rand(*m.shape)
-
-        t, b = 0, 0
-        i_count = 0
-        for dmis, reg in zip(self.dmisfit.objfcts, self.reg.objfcts):
-            # check if f is list
-            if len(self.dmisfit.objfcts) > 1:
-                t += x0.dot(dmis.deriv2(m, x0, f=f[i_count]))
-            else:
-                t += x0.dot(dmis.deriv2(m, x0, f=f))
-            b += x0.dot(reg.deriv2(m, v=x0))
-            i_count += 1
-
-        self.beta0 = self.beta0_ratio*(t/b)
->>>>>>> d715980c
         self.invProb.beta = self.beta0
 
 
@@ -954,16 +930,6 @@
                 JtJdiag = np.zeros_like(self.invProb.model)
                 for prob, dmisfit in zip(self.prob, self.dmisfit.objfcts):
 
-<<<<<<< HEAD
-                    assert getattr(prob, 'getJ', None) is not None, (
-                        "Problem does not have a getJ attribute." +
-                        "Cannot form the sensitivity explicitely"
-                    )
-
-                    JtJdiag += np.sum((dmisfit.W * prob.getJ(m))**2., axis=0)
-=======
-                    m = self.invProb.model
-
                     if getattr(prob, 'getJtJdiag', None) is None:
                         assert getattr(prob, 'getJ', None) is not None, (
                         "Problem does not have a getJ attribute." +
@@ -972,7 +938,6 @@
                         JtJdiag += np.sum(np.power((dmisfit.W*prob.getJ(m)), 2), axis=0)
                     else:
                         JtJdiag += prob.getJtJdiag(m)
->>>>>>> d715980c
 
                 self.opt.JtJdiag = JtJdiag
 
@@ -2201,18 +2166,13 @@
         """
         self.JtJdiag = []
 
+        m = self.invProb.model
+
         for prob, survey, dmisfit in zip(
             self.prob,
             self.survey,
             self.dmisfit.objfcts
         ):
-<<<<<<< HEAD
-            assert getattr(prob, 'getJ', None) is not None, (
-                "Problem does not have a getJ attribute." +
-                "Cannot form the sensitivity explicitely"
-            )
-=======
-            m = self.invProb.model
 
             if getattr(prob, 'getJtJdiag', None) is None:
                 assert getattr(prob, 'getJ', None) is not None, (
@@ -2220,16 +2180,9 @@
                     "Cannot form the sensitivity explicitely"
                 )
 
->>>>>>> d715980c
-
-
-<<<<<<< HEAD
-            self.JtJdiag += [np.sum((dmisfit.W * prob.getJ(m))**2., axis=0)]
-=======
-                self.JtJdiag += [mkvc(np.sum((dmisfit.W*prob.getJ(m))**(2.), axis=0))]
+                self.JtJdiag += [Utils.mkvc(np.sum((dmisfit.W*prob.getJ(m))**(2.), axis=0))]
             else:
                 self.JtJdiag += [prob.getJtJdiag(m)]
->>>>>>> d715980c
 
         return self.JtJdiag
 
