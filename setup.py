#!/usr/bin/env python
from __future__ import print_function

"""SimPEG: Simulation and Parameter Estimation in Geophysics

SimPEG is a python package for simulation and gradient based
parameter estimation in the context of geophysical applications.
"""

from distutils.core import setup
from setuptools import find_packages

CLASSIFIERS = [
    "Development Status :: 4 - Beta",
    "Intended Audience :: Developers",
    "Intended Audience :: Science/Research",
    "License :: OSI Approved :: MIT License",
    "Programming Language :: Python",
    "Topic :: Scientific/Engineering",
    "Topic :: Scientific/Engineering :: Mathematics",
    "Topic :: Scientific/Engineering :: Physics",
    "Operating System :: Microsoft :: Windows",
    "Operating System :: POSIX",
    "Operating System :: Unix",
    "Operating System :: MacOS",
    "Natural Language :: English",
]

with open("README.rst") as f:
    LONG_DESCRIPTION = "".join(f.readlines())

setup(
    name="SimPEG",
    version="0.14.3",
    packages=find_packages(exclude=["tests*", "examples*", "tutorials*"]),
    install_requires=[
        "numpy>=1.7",
<<<<<<< HEAD
        "scipy<=1.4.1",
=======
        "scipy>=1.0.0",
        "scikit-learn>=0.22",
>>>>>>> 4eb38496
        "pymatsolver>=0.1.1",
        "matplotlib",
        "properties>=0.5.2",
        "vectormath>=0.2.0",
        "discretize>=0.7.0",
        "geoana>=0.0.4",
        "empymod",
        "pandas",
    ],
    author="Rowan Cockett",
    author_email="rowanc1@gmail.com",
    description="SimPEG: Simulation and Parameter Estimation in Geophysics",
    long_description=LONG_DESCRIPTION,
    license="MIT",
    keywords="geophysics inverse problem",
    url="http://simpeg.xyz/",
    download_url="http://github.com/simpeg/simpeg",
    classifiers=CLASSIFIERS,
    platforms=["Windows", "Linux", "Solaris", "Mac OS-X", "Unix"],
    use_2to3=False,
)<|MERGE_RESOLUTION|>--- conflicted
+++ resolved
@@ -35,12 +35,8 @@
     packages=find_packages(exclude=["tests*", "examples*", "tutorials*"]),
     install_requires=[
         "numpy>=1.7",
-<<<<<<< HEAD
-        "scipy<=1.4.1",
-=======
-        "scipy>=1.0.0",
+        "scipy>=1.0.0,<=1.4.1",
         "scikit-learn>=0.22",
->>>>>>> 4eb38496
         "pymatsolver>=0.1.1",
         "matplotlib",
         "properties>=0.5.2",
