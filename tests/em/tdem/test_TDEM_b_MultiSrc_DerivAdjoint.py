--- conflicted
+++ resolved
@@ -18,10 +18,7 @@
 
 TOL = 1e-5
 
-<<<<<<< HEAD
-=======
 
->>>>>>> f8b0ea53
 def setUp_TDEM(self, rxcomp='bz'):
 
         cs = 5.
@@ -29,13 +26,8 @@
         ncy = 6
         npad = 20
         hx = [(cs, ncx), (cs, npad, 1.3)]
-<<<<<<< HEAD
-        hy = [(cs, npad, -1.3), (cs,ncy), (cs,npad,1.3)]
-        mesh = Mesh.CylMesh([hx,1,hy], '00C')
-=======
         hy = [(cs, npad, -1.3), (cs, ncy), (cs, npad, 1.3)]
         mesh = Mesh.CylMesh([hx, 1, hy], '00C')
->>>>>>> f8b0ea53
 
         active = mesh.vectorCCz < 0.
         activeMap = Maps.InjectActiveCells(mesh, active, np.log(1e-8),
@@ -43,14 +35,6 @@
         mapping = Maps.ExpMap(mesh) * Maps.SurjectVertical1D(mesh) * activeMap
 
         rxOffset = 40.
-<<<<<<< HEAD
-        rx = EM.TDEM.Rx(np.array([[rxOffset, 0., 0.]]), np.logspace(-4,-3, 20), rxcomp)
-        src = EM.TDEM.Src.MagDipole( [rx], loc=np.array([0., 0., 0.]))
-        rx2 = EM.TDEM.Rx(np.array([[rxOffset-10, 0., 0.]]), np.logspace(-5,-4, 25), rxcomp)
-        src2 = EM.TDEM.Src.MagDipole( [rx2], loc=np.array([0., 0., 0.]))
-
-        survey = EM.TDEM.Survey([src,src2])
-=======
         rx = EM.TDEM.Rx(np.array([[rxOffset, 0., 0.]]),
                         np.logspace(-4, -3, 20), rxcomp)
         src = EM.TDEM.Src.MagDipole([rx], loc=np.array([0., 0., 0.]))
@@ -59,40 +43,12 @@
         src2 = EM.TDEM.Src.MagDipole( [rx2], loc=np.array([0., 0., 0.]))
 
         survey = EM.TDEM.Survey([src, src2])
->>>>>>> f8b0ea53
 
         prb = EM.TDEM.Problem3D_b(mesh, mapping=mapping)
         # prb.timeSteps = [1e-5]
         prb.timeSteps = [(1e-05, 10), (5e-05, 10), (2.5e-4, 10)]
         # prb.timeSteps = [(1e-05, 100)]
 
-<<<<<<< HEAD
-        try:
-            from pymatsolver import MumpsSolver
-            prb.Solver = MumpsSolver
-        except ImportError, e:
-            prb.Solver  = SolverLU
-
-        m = np.log(1e-1)*np.ones(prb.mapping.nP) + 1e-2*np.random.randn(prb.mapping.nP)
-
-        prb.pair(survey)
-
-        return mesh, prb, m
-
-class TDEM_bDerivTests(unittest.TestCase):
-
-
-    if testDeriv:
-        def Deriv_J(self, rxcomp='bz'):
-
-            mesh, prb, m0 = setUp_TDEM(rxcomp)
-
-            prb.timeSteps = [(1e-05, 10), (0.0001, 10), (0.001, 10)]
-
-            derChk = lambda m: [prb.survey.dpred(m), lambda mx: prb.Jvec(m0, mx)]
-            print '\n'
-            print 'test_Deriv_J %s'%rxcomp
-=======
         prb.Solver = Solver
 
         m = (np.log(1e-1)*np.ones(prb.mapping.nP) +
@@ -116,7 +72,6 @@
                 return [prb.survey.dpred(m), lambda mx: prb.Jvec(m0, mx)]
 
             print('test_Deriv_J {}'.format(rxcomp))
->>>>>>> f8b0ea53
             Tests.checkDerivative(derChk, m0, plotIt=False, num=3, eps=1e-20)
 
         def test_Jvec_bx(self):
@@ -130,11 +85,7 @@
 
     if testAdjoint:
         def adjointJvecVsJtvec(self, rxcomp='bz'):
-<<<<<<< HEAD
-            print ' \n Testing Adjoint %s' %rxcomp
-=======
             print(' \n Testing Adjoint {}'.format(rxcomp))
->>>>>>> f8b0ea53
             mesh, prb, m0 = setUp_TDEM(rxcomp)
 
             m = np.random.rand(prb.mapping.nP)
@@ -145,12 +96,8 @@
 
             tol = TOL * (np.abs(V1) + np.abs(V2)) / 2.
             passed = np.abs(V1-V2) < tol
-<<<<<<< HEAD
-            print '    ', V1, V2, np.abs(V1-V2), tol, passed
-=======
             print('    {v1}, {v2}, {diff}, {tol}, {passed} '.format(
                 v1=V1, v2=V2, diff=np.abs(V1-V2), tol=tol, passed=passed))
->>>>>>> f8b0ea53
             self.assertTrue(passed)
 
         def test_JvecVsJtvec_bx(self):
