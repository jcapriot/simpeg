import shutil
import unittest

import numpy as np
from discretize import TensorMesh
from discretize.utils import mesh_builder_xyz, mkvc, refine_tree_xyz

from SimPEG import (
    data_misfit,
    directives,
    inverse_problem,
    inversion,
    maps,
    optimization,
    regularization,
    utils,
)
from SimPEG.potential_fields import gravity, magnetics

np.random.seed(44)


class QuadTreeLinProblemTest(unittest.TestCase):
    def setUp(self):
        def generate_topo(x, y, amplitude=50, scale_factor=100):
            # Create synthetic Gaussian topography from a function
            return amplitude * np.exp(
                -0.5 * ((x / scale_factor) ** 2.0 + (y / scale_factor) ** 2.0)
            )

        def create_xyz_points_flat(x_range, y_range, spacing, altitude=0.0):
            [xx, yy] = np.meshgrid(
                np.linspace(x_range[0], x_range[1], spacing),
                np.linspace(y_range[0], y_range[1], spacing),
            )
            zz = np.zeros_like(xx) + altitude

            return np.c_[mkvc(xx), mkvc(yy), mkvc(zz)]

        def create_xyz_points(x_range, y_range, spacing, altitude=0.0):
            [xx, yy] = np.meshgrid(
                np.linspace(x_range[0], x_range[1], spacing),
                np.linspace(y_range[0], y_range[1], spacing),
            )
            zz = generate_topo(xx, yy) + altitude

            return np.c_[mkvc(xx), mkvc(yy), mkvc(zz)]

        def create_mesh(h, padDist, nCpad, topo, data, min_height=1.0):
            # Create a quadtree mesh. Only requires x and y coordinates and padding
            h = [5, 5]
            padDist = np.ones((2, 2)) * 100
            nCpad = [2, 4]

            mesh = mesh_builder_xyz(
                topo[:, :2],
                h,
                padding_distance=padDist,
                mesh_type="TREE",
            )

            self.mesh = refine_tree_xyz(
                mesh,
                data[:, :2],
                method="radial",
                octree_levels=nCpad,
                octree_levels_padding=nCpad,
                finalize=True,
            )

            # elevations are Nx2 array of [bottom-southwest, top-northeast] corners
            # Set tne to topo height at cell centers
            z_tne = generate_topo(
                self.mesh.cell_centers[:, 0], self.mesh.cell_centers[:, 1]
            )
            # Set bsw to 50 m below the lowest z_tne
            z_bsw = np.full_like(z_tne, fill_value=z_tne.min() - min_height)
            self.z_bsw = z_bsw
            self.z_tne = z_tne

        def create_gravity_sim_flat(self, block_value=1.0, noise_floor=0.01):
            # Create a gravity survey
            grav_rxLoc = gravity.Point(data_xyz_flat)
            grav_srcField = gravity.SourceField([grav_rxLoc])
            grav_survey = gravity.Survey(grav_srcField)

            # Create the gravity forward model operator
            self.grav_sim_flat = gravity.SimulationEquivalentSourceLayer(
                self.mesh,
                0.0,
                -5.0,
                survey=grav_survey,
                rhoMap=self.idenMap,
                store_sensitivities="ram",
            )

            self.grav_model = block_value * self.model

            self.grav_data_flat = self.grav_sim_flat.make_synthetic_data(
                self.grav_model,
                relative_error=0.0,
                noise_floor=noise_floor,
                add_noise=True,
            )

        def create_magnetics_sim_flat(self, block_value=1.0, noise_floor=0.01):
            # Create a magnetic survey
            H0 = (50000.0, 90.0, 0.0)
            mag_rxLoc = magnetics.Point(data_xyz_flat)
            mag_srcField = magnetics.SourceField([mag_rxLoc], parameters=H0)
            mag_survey = magnetics.Survey(mag_srcField)

            # Create the magnetics forward model operator
            self.mag_sim_flat = magnetics.SimulationEquivalentSourceLayer(
                self.mesh,
                0.0,
                -5.0,
                survey=mag_survey,
                chiMap=self.idenMap,
                store_sensitivities="ram",
            )

            # Define the mesh cell heights independent from mesh
            self.mag_model = block_value * self.model

            self.mag_data_flat = self.mag_sim_flat.make_synthetic_data(
                self.mag_model,
                relative_error=0.0,
                noise_floor=noise_floor,
                add_noise=True,
            )

        def create_gravity_sim(self, block_value=1.0, noise_floor=0.01):
            # Create a gravity survey
            grav_rxLoc = gravity.Point(data_xyz)
            grav_srcField = gravity.SourceField([grav_rxLoc])
            grav_survey = gravity.Survey(grav_srcField)

            # Create the gravity forward model operator
            self.grav_sim = gravity.SimulationEquivalentSourceLayer(
                self.mesh,
                self.z_tne,
                self.z_bsw,
                survey=grav_survey,
                rhoMap=self.idenMap,
                store_sensitivities="ram",
            )

            # Already defined
            self.grav_model = block_value * self.model

            self.grav_data = self.grav_sim.make_synthetic_data(
                self.grav_model,
                relative_error=0.0,
                noise_floor=noise_floor,
                add_noise=True,
            )

        def create_magnetics_sim(self, block_value=1.0, noise_floor=0.01):
            # Create a magnetic survey
            H0 = (50000.0, 90.0, 0.0)
            mag_rxLoc = magnetics.Point(data_xyz)
            mag_srcField = magnetics.SourceField([mag_rxLoc], parameters=H0)
            mag_survey = magnetics.Survey(mag_srcField)

            # Create the magnetics forward model operator
            self.mag_sim = magnetics.SimulationEquivalentSourceLayer(
                self.mesh,
                self.z_tne,
                self.z_bsw,
                survey=mag_survey,
                chiMap=self.idenMap,
                store_sensitivities="ram",
            )

            # Already defined
            self.mag_model = block_value * self.model

            self.mag_data = self.mag_sim.make_synthetic_data(
                self.mag_model,
                relative_error=0.0,
                noise_floor=noise_floor,
                add_noise=True,
            )

<<<<<<< HEAD
        def create_inversion(self, sim, data, beta=1e3):
=======
        def create_gravity_sim_active(self, block_value=1.0, noise_floor=0.01):
            # Create a gravity survey
            grav_rxLoc = gravity.Point(data_xyz)
            grav_srcField = gravity.SourceField([grav_rxLoc])
            grav_survey = gravity.Survey(grav_srcField)

            # Set only non-zero cells as active
            self.active_cells = ~(self.model == 0.0)

            # Create the gravity forward model operator
            self.grav_sim_active = gravity.SimulationEquivalentSourceLayer(
                self.mesh,
                self.z_tne[self.active_cells],
                self.z_bsw[self.active_cells],
                survey=grav_survey,
                rhoMap=self.idenMap_active,
                store_sensitivities="ram",
                ind_active=self.active_cells,
            )

            # Already defined
            self.grav_model = block_value * self.model

            self.grav_data_active = self.grav_sim_active.make_synthetic_data(
                self.grav_model[self.active_cells],
                relative_error=0.0,
                noise_floor=noise_floor,
                add_noise=True,
            )

        def create_magnetics_sim_active(self, block_value=1.0, noise_floor=0.01):
            # Create a magnetic survey
            H0 = (50000.0, 90.0, 0.0)
            mag_rxLoc = magnetics.Point(data_xyz)
            mag_srcField = magnetics.SourceField([mag_rxLoc], parameters=H0)
            mag_survey = magnetics.Survey(mag_srcField)

            # Create the magnetics forward model operator
            self.mag_sim_active = magnetics.SimulationEquivalentSourceLayer(
                self.mesh,
                self.z_tne[self.active_cells],
                self.z_bsw[self.active_cells],
                survey=mag_survey,
                chiMap=self.idenMap_active,
                store_sensitivities="ram",
                ind_active=self.active_cells,
            )

            # Already defined
            self.mag_model = block_value * self.model

            self.mag_data_active = self.mag_sim_active.make_synthetic_data(
                self.mag_model[self.active_cells],
                relative_error=0.0,
                noise_floor=noise_floor,
                add_noise=True,
            )

        def create_inversion(self, sim, data, beta=1e3, all_active=True):

            if all_active:
                mapping = self.idenMap
                active_cells = None
                mref = np.zeros(self.mesh.nC)
            else:
                mapping = self.idenMap_active
                active_cells = self.active_cells
                mref = np.zeros(int(self.active_cells.sum()))

>>>>>>> 530d320c
            # Create a regularization
            reg = regularization.Sparse(
                self.mesh, active_cells=active_cells, mapping=mapping
            )
            reg.norms = [0, 0, 0]
            reg.gradient_type = "components"
            reg.reference_model = mref

            # Data misfit function
            dmis = data_misfit.L2DataMisfit(simulation=sim, data=data)

            # Add directives to the inversion
            opt = optimization.ProjectedGNCG(
                maxIter=40,
                lower=-1.0,
                upper=1.0,
                maxIterLS=5,
                maxIterCG=10,
                tolCG=1e-4,
            )

            invProb = inverse_problem.BaseInvProblem(dmis, reg, opt, beta=beta)

            # Build directives
            IRLS = directives.Update_IRLS(
                f_min_change=1e-3,
                max_irls_iterations=30,
                beta_tol=1e-1,
                beta_search=False,
            )
            sensitivity_weights = directives.UpdateSensitivityWeights()
            update_Jacobi = directives.UpdatePreconditioner()
            inv = inversion.BaseInversion(
                invProb, directiveList=[IRLS, sensitivity_weights, update_Jacobi]
            )

            return inv

        # Create grid of points for topography
        topo_xyz = create_xyz_points(
            x_range=(-200, 200), y_range=(-200, 200), spacing=50, altitude=0
        )

        # Create and array of observation points
        data_xyz = create_xyz_points(
            x_range=(-100, 100), y_range=(-100, 100), spacing=20, altitude=5
        )

        data_xyz_flat = create_xyz_points_flat(
            x_range=(-100, 100), y_range=(-100, 100), spacing=20, altitude=5
        )

        # Create the mesh
        create_mesh(
            h=[5, 5],
            padDist=np.ones((2, 2)) * 100,
            nCpad=[2, 4],
            topo=topo_xyz,
            data=data_xyz,
            min_height=50.0,
        )

        # Create a density model and generate data,
        # with a block in a half space
        self.model = utils.model_builder.addBlock(
            self.mesh.cell_centers,
            np.zeros(self.mesh.nC),
            np.r_[-20, -20],
            np.r_[20, 20],
            1.0,
        )

        # Set only non-zero cells as active. Some tests use all cells
        # (by not using `self.active_cells`), and others use the active cells
        self.active_cells = ~(self.model == 0.0)

        # Create reduced identity maps. Two versions: for the all-active
        # and the active-subset models
        self.idenMap = maps.IdentityMap(nP=self.mesh.nC)
        self.idenMap_active = maps.IdentityMap(nP=int(self.active_cells.sum()))

        # create_gravity_sim_flat(self, block_value=0.3, noise_floor=0.01)
        # create_magnetics_sim_flat(self, block_value=0.3, noise_floor=0.01)

        create_gravity_sim(self, block_value=0.3, noise_floor=0.001)
        self.grav_inv = create_inversion(
            self,
            self.grav_sim,
            self.grav_data,
            beta=1e3,
            all_active=True,
        )

        create_gravity_sim_active(self, block_value=0.3, noise_floor=0.001)
        self.grav_inv_active = create_inversion(
            self,
            self.grav_sim_active,
            self.grav_data_active,
            beta=1e3,
            all_active=False,
        )

        create_magnetics_sim(self, block_value=0.03, noise_floor=3.0)
        self.mag_inv = create_inversion(
            self,
            self.mag_sim,
            self.mag_data,
            beta=1e3,
            all_active=True,
        )

        create_magnetics_sim_active(self, block_value=0.03, noise_floor=3.0)
        self.mag_inv_active = create_inversion(
            self,
            self.mag_sim_active,
            self.mag_data_active,
            beta=1e3,
            all_active=False,
        )

    def test_instantiation_failures(self):
        # Ensure simulation can't be instantiated with 3D mesh.
        dh = 5.0
        hx = [(dh, 5, -1.3), (dh, 10), (dh, 5, 1.3)]
        hy = [(dh, 5, -1.3), (dh, 10), (dh, 5, 1.3)]
        hz = [(dh, 1)]
        mesh3D = TensorMesh([hx, hy, hz], "CCN")

        def create_xyz_points_flat(x_range, y_range, spacing, altitude=0.0):
            [xx, yy] = np.meshgrid(
                np.linspace(x_range[0], x_range[1], spacing),
                np.linspace(y_range[0], y_range[1], spacing),
            )
            zz = np.zeros_like(xx) + altitude

            return np.c_[mkvc(xx), mkvc(yy), mkvc(zz)]

        data_xyz_flat = create_xyz_points_flat(
            x_range=(-100, 100), y_range=(-100, 100), spacing=20, altitude=5
        )

        grav_rxLoc = gravity.Point(data_xyz_flat)
        grav_srcField = gravity.SourceField([grav_rxLoc])
        grav_survey = gravity.Survey(grav_srcField)

        self.assertRaises(
            AttributeError,
            gravity.SimulationEquivalentSourceLayer,
            mesh3D,
            0.0,
            -5.0,
            survey=grav_survey,
            rhoMap=self.idenMap,
        )

        print("3D MESH ERROR TEST PASSED.")

        self.assertRaises(
            AttributeError,
            gravity.SimulationEquivalentSourceLayer,
            self.mesh,
            np.zeros(5),
            -5.0 * np.ones(5),
            survey=grav_survey,
            rhoMap=self.idenMap,
        )

        print("Z_TOP OR Z_BOTTOM LENGTH MATCHING NCELLS ERROR TEST PASSED.")

        # Make the last cell inactive and then call it with cell tops and
        # bottoms for all cells
        ind_active = np.ones(self.mesh.nC, dtype="bool")
        ind_active[-1] = False
        nC = int(ind_active.sum())
        subset_idenMap = maps.IdentityMap(nP=nC)
        self.assertRaises(
            AttributeError,
            gravity.SimulationEquivalentSourceLayer,
            self.mesh,
            np.zeros(self.mesh.nC),
            -5.0 * np.ones(self.mesh.nC),
            survey=grav_survey,
            rhoMap=subset_idenMap,
            ind_active=ind_active,
        )

        print("Z_TOP OR Z_BOTTOM LENGTH MATCHING NACTIVE-CELLS ERROR TEST PASSED.")

    def test_quadtree_grav_inverse(self):
<<<<<<< HEAD
=======
        np.random.seed(44)

>>>>>>> 530d320c
        # Run the inversion from a zero starting model
        mrec = self.grav_inv.run(np.zeros(self.mesh.nC))

        # Compute predicted data
        dpred = self.grav_sim.dpred(self.grav_model)

        # Check models match well enough (allowing for random noise)
        model_residual = np.linalg.norm(mrec - self.grav_model) / np.linalg.norm(
            self.grav_model
        )
        self.assertAlmostEqual(model_residual, 0.18, delta=0.05)

        # Check data converged to less than 10% of target misfit
        data_misfit = 2.0 * self.grav_inv.invProb.dmisfit(self.grav_model)
        self.assertLess(data_misfit, dpred.shape[0] * 1.15)

    def test_quadtree_mag_inverse(self):
<<<<<<< HEAD
=======
        np.random.seed(44)

>>>>>>> 530d320c
        # Run the inversion from a zero starting model
        mrec = self.mag_inv.run(np.zeros(self.mesh.nC))

        # Compute predicted data
        dpred = self.mag_sim.dpred(self.mag_model)

        # Check models match well enough (allowing for random noise)
        model_residual = np.linalg.norm(mrec - self.mag_model) / np.linalg.norm(
            self.mag_model
        )
        self.assertAlmostEqual(model_residual, 0.01, delta=0.05)

        # Check data converged to less than 10% of target misfit
        data_misfit = 2.0 * self.mag_inv.invProb.dmisfit(self.mag_model)
        self.assertLess(data_misfit, dpred.shape[0] * 1.1)

    def test_quadtree_grav_inverse_activecells(self):
        np.random.seed(44)

        # Run the inversion from a zero starting model
        mrec = self.grav_inv_active.run(np.zeros(int(self.active_cells.sum())))

        # Compute predicted data
        dpred = self.grav_sim_active.dpred(self.grav_model[self.active_cells])

        # Check models match well enough (allowing for random noise)
        model_residual = np.linalg.norm(
            mrec - self.grav_model[self.active_cells]
        ) / np.linalg.norm(self.grav_model[self.active_cells])
        # Wide difference in results run locally (0.04) versus the pipeline
        # (0.21), so seems to need unusually large tolerance.
        self.assertAlmostEqual(model_residual, 0.14, delta=0.05)

        # Check data converged to less than 10% of target misfit
        data_misfit = 2.0 * self.grav_inv_active.invProb.dmisfit(
            self.grav_model[self.active_cells]
        )
        self.assertLess(data_misfit, dpred.shape[0] * 1.1)

    def test_quadtree_mag_inverse_activecells(self):
        np.random.seed(44)

        # Run the inversion from a zero starting model
        mrec = self.mag_inv_active.run(np.zeros(int(self.active_cells.sum())))

        # Compute predicted data
        dpred = self.mag_sim_active.dpred(self.mag_model[self.active_cells])

        # Check models match well enough (allowing for random noise)
        model_residual = np.linalg.norm(
            mrec - self.mag_model[self.active_cells]
        ) / np.linalg.norm(self.mag_model[self.active_cells])
        self.assertAlmostEqual(model_residual, 0.11, delta=0.05)

        # Check data converged to less than 10% of target misfit
        data_misfit = 2.0 * self.mag_inv_active.invProb.dmisfit(
            self.mag_model[self.active_cells]
        )
        self.assertLess(data_misfit, dpred.shape[0] * 1.1)

    def tearDown(self):
        # Clean up the working directory
        if self.grav_sim.store_sensitivities == "disk":
            shutil.rmtree(self.grav_sim.sensitivity_path)

        if self.mag_sim.store_sensitivities == "disk":
            shutil.rmtree(self.mag_sim.sensitivity_path)

        if self.grav_sim_active.store_sensitivities == "disk":
            shutil.rmtree(self.grav_sim_active.sensitivity_path)

        if self.mag_sim_active.store_sensitivities == "disk":
            shutil.rmtree(self.mag_sim_active.sensitivity_path)


if __name__ == "__main__":
    unittest.main()<|MERGE_RESOLUTION|>--- conflicted
+++ resolved
@@ -183,9 +183,6 @@
                 add_noise=True,
             )
 
-<<<<<<< HEAD
-        def create_inversion(self, sim, data, beta=1e3):
-=======
         def create_gravity_sim_active(self, block_value=1.0, noise_floor=0.01):
             # Create a gravity survey
             grav_rxLoc = gravity.Point(data_xyz)
@@ -245,7 +242,6 @@
             )
 
         def create_inversion(self, sim, data, beta=1e3, all_active=True):
-
             if all_active:
                 mapping = self.idenMap
                 active_cells = None
@@ -255,7 +251,6 @@
                 active_cells = self.active_cells
                 mref = np.zeros(int(self.active_cells.sum()))
 
->>>>>>> 530d320c
             # Create a regularization
             reg = regularization.Sparse(
                 self.mesh, active_cells=active_cells, mapping=mapping
@@ -445,11 +440,8 @@
         print("Z_TOP OR Z_BOTTOM LENGTH MATCHING NACTIVE-CELLS ERROR TEST PASSED.")
 
     def test_quadtree_grav_inverse(self):
-<<<<<<< HEAD
-=======
         np.random.seed(44)
 
->>>>>>> 530d320c
         # Run the inversion from a zero starting model
         mrec = self.grav_inv.run(np.zeros(self.mesh.nC))
 
@@ -467,11 +459,8 @@
         self.assertLess(data_misfit, dpred.shape[0] * 1.15)
 
     def test_quadtree_mag_inverse(self):
-<<<<<<< HEAD
-=======
         np.random.seed(44)
 
->>>>>>> 530d320c
         # Run the inversion from a zero starting model
         mrec = self.mag_inv.run(np.zeros(self.mesh.nC))
 
