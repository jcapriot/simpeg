from SimPEG.base import (
    with_property_mass_matrices,
    with_surface_property_mass_matrices,
    with_line_property_mass_matrices,
    BasePDESimulation,
)
from SimPEG import props, maps
import unittest
import discretize
import numpy as np
from scipy.constants import mu_0
from discretize.tests import check_derivative
from discretize.utils import Zero
import scipy.sparse as sp
import pytest


# define a very simple class...
@with_property_mass_matrices("sigma")
@with_property_mass_matrices("mu")
@with_surface_property_mass_matrices("tau")
@with_line_property_mass_matrices("kappa")
class SimpleSim(BasePDESimulation):
    sigma, sigmaMap, sigmaDeriv = props.Invertible("Electrical conductivity (S/m)")
    rho, rhoMap, rhoDeriv = props.Invertible("Electrical conductivity (S/m)")
    props.Reciprocal(sigma, rho)
    mu, muMap, muDeriv = props.Invertible("Magnetic Permeability")
    tau, tauMap, tauDeriv = props.Invertible("Conductance (S)")
    kappa, kappaMap, kappaDeriv = props.Invertible("Resistance per meter (Ohm/m)")

    def __init__(
        self,
        mesh,
        survey=None,
        sigma=None,
        sigmaMap=None,
        mu=mu_0,
        muMap=None,
        tau=None,
        tauMap=None,
        kappa=None,
        kappaMap=None,
    ):
        super().__init__(mesh=mesh, survey=survey)
        self.sigma = sigma
        self.mu = mu
        self.tau = tau
        self.kappa = kappa
        self.sigmaMap = sigmaMap
        self.muMap = muMap
        self.tauMap = tauMap
        self.kappaMap = kappaMap

    @property
    def deleteTheseOnModelUpdate(self):
        """
        matrices to be deleted if the model for conductivity/resistivity is updated
        """
        toDelete = super().deleteTheseOnModelUpdate
        if self.sigmaMap is not None or self.rhoMap is not None:
            toDelete = toDelete + self._clear_on_sigma_update
        if self.tauMap is not None:
            toDelete = toDelete + self._clear_on_tau_update
        if self.kappaMap is not None:
            toDelete = toDelete + self._clear_on_kappa_update
        return toDelete


class TestSim(unittest.TestCase):
    def setUp(self):
        self.mesh = discretize.TensorMesh([5, 6, 7])

        self.sim = SimpleSim(self.mesh, sigmaMap=maps.ExpMap())
        n_cells = self.mesh.n_cells
        self.start_mod = np.log(np.full(n_cells, 1e-2)) + np.random.randn(n_cells)
        self.start_diag_mod = np.r_[
            np.log(np.full(n_cells, 1e-2)),
            np.log(np.full(n_cells, 2e-2)),
            np.log(np.full(n_cells, 3e-2)),
        ] + np.random.randn(3 * n_cells)

        self.sim_full_aniso = SimpleSim(self.mesh, sigmaMap=maps.IdentityMap())

        self.start_full_mod = np.r_[
            np.full(n_cells, 1),
            np.full(n_cells, 2),
            np.full(n_cells, 3),
            np.full(n_cells, -1),
            np.full(n_cells, 1),
            np.full(n_cells, -2),
        ]

    def test_zero_returns(self):
        n_c = self.mesh.n_cells
        n_n = self.mesh.n_nodes
        n_f = self.mesh.n_faces
        n_e = self.mesh.n_edges
        sim = self.sim

        v = np.random.rand(n_c)
        u_c = np.random.rand(n_c)
        u_n = np.random.rand(n_n)
        u_f = np.random.rand(n_f)
        u_e = np.random.rand(n_e)

        # Test zero return on no map
        assert sim.MccMuDeriv(u_c, v).__class__ == Zero
        assert sim.MnMuDeriv(u_n, v).__class__ == Zero
        assert sim.MfMuDeriv(u_f, v).__class__ == Zero
        assert sim.MeMuDeriv(u_e, v).__class__ == Zero
        assert sim.MccMuIDeriv(u_c, v).__class__ == Zero
        assert sim.MnMuIDeriv(u_n, v).__class__ == Zero
        assert sim.MfMuIDeriv(u_f, v).__class__ == Zero
        assert sim.MeMuIDeriv(u_e, v).__class__ == Zero

        # Test zero return on u passed as Zero
        assert sim.MccSigmaDeriv(Zero(), v).__class__ == Zero
        assert sim.MnSigmaDeriv(Zero(), v).__class__ == Zero
        assert sim.MfSigmaDeriv(Zero(), v).__class__ == Zero
        assert sim.MeSigmaDeriv(Zero(), v).__class__ == Zero
        assert sim.MccSigmaIDeriv(Zero(), v).__class__ == Zero
        assert sim.MnSigmaIDeriv(Zero(), v).__class__ == Zero
        assert sim.MfSigmaIDeriv(Zero(), v).__class__ == Zero
        assert sim.MeSigmaIDeriv(Zero(), v).__class__ == Zero

        # Test zero return on v as Zero
        assert sim.MccSigmaDeriv(u_c, Zero()).__class__ == Zero
        assert sim.MnSigmaDeriv(u_n, Zero()).__class__ == Zero
        assert sim.MfSigmaDeriv(u_f, Zero()).__class__ == Zero
        assert sim.MeSigmaDeriv(u_e, Zero()).__class__ == Zero
        assert sim.MccSigmaIDeriv(u_c, Zero()).__class__ == Zero
        assert sim.MnSigmaIDeriv(u_n, Zero()).__class__ == Zero
        assert sim.MfSigmaIDeriv(u_f, Zero()).__class__ == Zero
        assert sim.MeSigmaIDeriv(u_e, Zero()).__class__ == Zero

    def test_simple_mass(self):
        sim = self.sim
        n_c = self.mesh.n_cells
        n_n = self.mesh.n_nodes
        n_f = self.mesh.n_faces
        n_e = self.mesh.n_edges

        e_c = np.ones(n_c)
        e_n = np.ones(n_n)
        e_f = np.ones(n_f)
        e_e = np.ones(n_e)

        volume = np.sum(self.mesh.cell_volumes)
        dim = self.mesh.dim

        # Test volume sum
        np.testing.assert_allclose(e_c @ sim.Mcc @ e_c, volume)
        np.testing.assert_allclose(e_n @ sim.Mn @ e_n, volume)
        np.testing.assert_allclose((e_f @ sim.Mf @ e_f) / dim, volume)
        np.testing.assert_allclose((e_e @ sim.Me @ e_e) / dim, volume)

        # Test matrix simple inverse
        x_c = np.random.rand(n_c)
        x_n = np.random.rand(n_n)
        x_f = np.random.rand(n_f)
        x_e = np.random.rand(n_e)

        np.testing.assert_allclose(x_c, sim.MccI @ (sim.Mcc @ x_c))
        np.testing.assert_allclose(x_n, sim.MnI @ (sim.Mn @ x_n))
        np.testing.assert_allclose(x_f, sim.MfI @ (sim.Mf @ x_f))
        np.testing.assert_allclose(x_e, sim.MeI @ (sim.Me @ x_e))

    def test_forward_expected_shapes(self):
        sim = self.sim
        sim.model = self.start_mod

        n_f = self.mesh.n_faces
        n_c = self.mesh.n_cells
        # if U.shape (n_f, )
        u = np.random.rand(n_f)
        v = np.random.randn(n_c)
        u2 = np.random.rand(n_f, 2)
        v2 = np.random.randn(n_c, 4)

        # These cases should all return an array of shape (n_f, )
        # if V.shape (n_c, )
        out = sim.MfSigmaDeriv(u, v)
        assert out.shape == (n_f,)
        out = sim.MfSigmaDeriv(u, v[:, None])
        assert out.shape == (n_f,)
        out = sim.MfSigmaDeriv(u[:, None], v)
        assert out.shape == (n_f,)
        out = sim.MfSigmaDeriv(u[:, None], v[:, None])
        assert out.shape == (n_f,)

        # now check passing multiple V's
        out = sim.MfSigmaDeriv(u, v2)
        assert out.shape == (n_f, 4)
        out = sim.MfSigmaDeriv(u[:, None], v2)
        assert out.shape == (n_f, 4)

        # also ensure it properly broadcasted the operation....
        out_2 = np.empty_like(out)
        for i in range(v2.shape[1]):
            out_2[:, i] = sim.MfSigmaDeriv(u[:, None], v2[:, i])
        np.testing.assert_equal(out, out_2)

        # now check for multiple source polarizations
        out = sim.MfSigmaDeriv(u2, v)
        assert out.shape == (n_f, 2)
        out = sim.MfSigmaDeriv(u2, v[:, None])
        assert out.shape == (n_f, 2)

        # and with multiple RHS
        out = sim.MfSigmaDeriv(u2, v2)
        assert out.shape == (n_f, v2.shape[1], 2)

        # and test broadcasting here...
        out_2 = np.empty_like(out)
        for i in range(v2.shape[1]):
            out_2[:, i, :] = sim.MfSigmaDeriv(u2, v2[:, i])
        np.testing.assert_equal(out, out_2)

        # test None as v
        UM = sim.MfSigmaDeriv(u)
        np.testing.assert_allclose(UM @ v, sim.MfSigmaDeriv(u, v))

        UM = sim.MfSigmaDeriv(u2)
        np.testing.assert_allclose(
            UM @ v, sim.MfSigmaDeriv(u2, v).reshape(-1, order="F")
        )

    def test_forward_anis_expected_shapes(self):
        sim = self.sim
        sim.model = self.start_full_mod

        n_f = self.mesh.n_faces
        n_p = sim.model.size
        # if U.shape (*, )
        u = np.random.rand(n_f)
        v = np.random.randn(n_p)
        u2 = np.random.rand(n_f, 2)
        v2 = np.random.randn(n_p, 4)

        # These cases should all return an array of shape (n_f, )
        # if V.shape (*, )
        out = sim.MfSigmaDeriv(u, v)
        assert out.shape == (n_f,)
        out = sim.MfSigmaDeriv(u, v[:, None])
        assert out.shape == (n_f,)
        out = sim.MfSigmaDeriv(u[:, None], v)
        assert out.shape == (n_f,)
        out = sim.MfSigmaDeriv(u[:, None], v[:, None])
        assert out.shape == (n_f,)

        # now check passing multiple V's
        out = sim.MfSigmaDeriv(u, v2)
        assert out.shape == (n_f, 4)
        out = sim.MfSigmaDeriv(u[:, None], v2)
        assert out.shape == (n_f, 4)

        # also ensure it properly broadcasted the operation....
        out_2 = np.empty_like(out)
        for i in range(v2.shape[1]):
            out_2[:, i] = sim.MfSigmaDeriv(u[:, None], v2[:, i])
        np.testing.assert_equal(out, out_2)

        # now check for multiple source polarizations
        out = sim.MfSigmaDeriv(u2, v)
        assert out.shape == (n_f, 2)
        out = sim.MfSigmaDeriv(u2, v[:, None])
        assert out.shape == (n_f, 2)

        # and with multiple RHS
        out = sim.MfSigmaDeriv(u2, v2)
        assert out.shape == (n_f, v2.shape[1], 2)

        # and test broadcasting here...
        out_2 = np.empty_like(out)
        for i in range(v2.shape[1]):
            out_2[:, i, :] = sim.MfSigmaDeriv(u2, v2[:, i])
        np.testing.assert_equal(out, out_2)

        # test None as v
        UM = sim.MfSigmaDeriv(u)
        np.testing.assert_allclose(UM @ v, sim.MfSigmaDeriv(u, v))

        UM = sim.MfSigmaDeriv(u2)
        np.testing.assert_allclose(
            UM @ v, sim.MfSigmaDeriv(u2, v).reshape(-1, order="F")
        )

    def test_adjoint_expected_shapes(self):
        sim = self.sim
        sim.model = self.start_mod

        n_f = self.mesh.n_faces
        n_c = self.mesh.n_cells

        u = np.random.rand(n_f)
        v = np.random.randn(n_f)
        v2 = np.random.randn(n_f, 4)
        u2 = np.random.rand(n_f, 2)
        v2_2 = np.random.randn(n_f, 2)
        v3 = np.random.rand(n_f, 4, 2)

        # These cases should all return an array of shape (n_c, )
        # if V.shape (n_f, )
        out = sim.MfSigmaDeriv(u, v, adjoint=True)
        assert out.shape == (n_c,)
        out = sim.MfSigmaDeriv(u, v[:, None], adjoint=True)
        assert out.shape == (n_c,)
        out = sim.MfSigmaDeriv(u[:, None], v, adjoint=True)
        assert out.shape == (n_c,)
        out = sim.MfSigmaDeriv(u[:, None], v[:, None], adjoint=True)
        assert out.shape == (n_c,)

        # now check passing multiple V's
        out = sim.MfSigmaDeriv(u, v2, adjoint=True)
        assert out.shape == (n_c, 4)
        out = sim.MfSigmaDeriv(u[:, None], v2, adjoint=True)
        assert out.shape == (n_c, 4)

        # also ensure it properly broadcasted the operation....
        out_2 = np.empty_like(out)
        for i in range(v2.shape[1]):
            out_2[:, i] = sim.MfSigmaDeriv(u, v2[:, i], adjoint=True)
        np.testing.assert_equal(out, out_2)

        # now check for multiple source polarizations
        out = sim.MfSigmaDeriv(u2, v2_2, adjoint=True)
        assert out.shape == (n_c,)
        out = sim.MfSigmaDeriv(u2, v2_2, adjoint=True)
        assert out.shape == (n_c,)

        # and with multiple RHS
        out = sim.MfSigmaDeriv(u2, v3, adjoint=True)
        assert out.shape == (n_c, v3.shape[1])

        # and test broadcasting here...
        out_2 = np.empty_like(out)
        for i in range(v2.shape[1]):
            out_2[:, i] = sim.MfSigmaDeriv(u2, v3[:, i, :], adjoint=True)
        np.testing.assert_equal(out, out_2)

        # test None as v
        UMT = sim.MfSigmaDeriv(u, adjoint=True)
        np.testing.assert_allclose(UMT @ v, sim.MfSigmaDeriv(u, v, adjoint=True))

        UMT = sim.MfSigmaDeriv(u2, adjoint=True)
        np.testing.assert_allclose(
            UMT @ v2_2.reshape(-1, order="F"), sim.MfSigmaDeriv(u2, v2_2, adjoint=True)
        )

    def test_adjoint_anis_expected_shapes(self):
        sim = self.sim
        sim.model = self.start_full_mod

        n_f = self.mesh.n_faces
        n_p = sim.model.size

        u = np.random.rand(n_f)
        v = np.random.randn(n_f)
        v2 = np.random.randn(n_f, 4)
        u2 = np.random.rand(n_f, 2)
        v2_2 = np.random.randn(n_f, 2)
        v3 = np.random.rand(n_f, 4, 2)

        # These cases should all return an array of shape (n_c, )
        # if V.shape (n_f, )
        out = sim.MfSigmaDeriv(u, v, adjoint=True)
        assert out.shape == (n_p,)
        out = sim.MfSigmaDeriv(u, v[:, None], adjoint=True)
        assert out.shape == (n_p,)
        out = sim.MfSigmaDeriv(u[:, None], v, adjoint=True)
        assert out.shape == (n_p,)
        out = sim.MfSigmaDeriv(u[:, None], v[:, None], adjoint=True)
        assert out.shape == (n_p,)

        # now check passing multiple V's
        out = sim.MfSigmaDeriv(u, v2, adjoint=True)
        assert out.shape == (n_p, 4)
        out = sim.MfSigmaDeriv(u[:, None], v2, adjoint=True)
        assert out.shape == (n_p, 4)

        # also ensure it properly broadcasted the operation....
        out_2 = np.empty_like(out)
        for i in range(v2.shape[1]):
            out_2[:, i] = sim.MfSigmaDeriv(u, v2[:, i], adjoint=True)
        np.testing.assert_equal(out, out_2)

        # now check for multiple source polarizations
        out = sim.MfSigmaDeriv(u2, v2_2, adjoint=True)
        assert out.shape == (n_p,)
        out = sim.MfSigmaDeriv(u2, v2_2, adjoint=True)
        assert out.shape == (n_p,)

        # and with multiple RHS
        out = sim.MfSigmaDeriv(u2, v3, adjoint=True)
        assert out.shape == (n_p, v3.shape[1])

        # and test broadcasting here...
        out_2 = np.empty_like(out)
        for i in range(v2.shape[1]):
            out_2[:, i] = sim.MfSigmaDeriv(u2, v3[:, i, :], adjoint=True)
        np.testing.assert_equal(out, out_2)

        # test None as v
        UMT = sim.MfSigmaDeriv(u, adjoint=True)
        np.testing.assert_allclose(UMT @ v, sim.MfSigmaDeriv(u, v, adjoint=True))

        UMT = sim.MfSigmaDeriv(u2, adjoint=True)
        np.testing.assert_allclose(
            UMT @ v2_2.reshape(-1, order="F"), sim.MfSigmaDeriv(u2, v2_2, adjoint=True)
        )

    def test_adjoint_opp(self):
        sim = self.sim
        sim.model = self.start_mod

        n_f = self.mesh.n_faces
        n_c = self.mesh.n_cells

        u = np.random.rand(n_f)
        u2 = np.random.rand(n_f, 2)

        y = np.random.rand(n_c)
        y2 = np.random.rand(n_c, 4)

        v = np.random.randn(n_f)
        v2 = np.random.randn(n_f, 4)
        v2_2 = np.random.randn(n_f, 2)
        v3 = np.random.rand(n_f, 4, 2)

        # u1, y1 -> v1
        vJy = v @ sim.MfSigmaDeriv(u, y)
        yJtv = y @ sim.MfSigmaDeriv(u, v, adjoint=True)
        np.testing.assert_allclose(vJy, yJtv)

        # u1, y2 -> v2
        vJy = np.sum(v2 * sim.MfSigmaDeriv(u, y2))
        yJtv = np.sum(y2 * sim.MfSigmaDeriv(u, v2, adjoint=True))
        np.testing.assert_allclose(vJy, yJtv)

        # u2, y1 -> v2_2
        vJy = np.sum(v2_2 * sim.MfSigmaDeriv(u2, y))
        yJtv = np.sum(y * sim.MfSigmaDeriv(u2, v2_2, adjoint=True))
        np.testing.assert_allclose(vJy, yJtv)

        # u2, y2 -> v3
        vJy = np.sum(v3 * sim.MfSigmaDeriv(u2, y2))
        yJtv = np.sum(y2 * sim.MfSigmaDeriv(u2, v3, adjoint=True))
        np.testing.assert_allclose(vJy, yJtv)

        # Also test Inverse opp, just to be sure...
        # u1, y1 -> v1
        vJy = v @ sim.MfSigmaIDeriv(u, y)
        yJtv = y @ sim.MfSigmaIDeriv(u, v, adjoint=True)
        np.testing.assert_allclose(vJy, yJtv)

        # u1, y2 -> v2
        vJy = np.sum(v2 * sim.MfSigmaIDeriv(u, y2))
        yJtv = np.sum(y2 * sim.MfSigmaIDeriv(u, v2, adjoint=True))
        np.testing.assert_allclose(vJy, yJtv)

        # u2, y1 -> v2_2
        vJy = np.sum(v2_2 * sim.MfSigmaIDeriv(u2, y))
        yJtv = np.sum(y * sim.MfSigmaIDeriv(u2, v2_2, adjoint=True))
        np.testing.assert_allclose(vJy, yJtv)

        # u2, y2 -> v3
        vJy = np.sum(v3 * sim.MfSigmaIDeriv(u2, y2))
        yJtv = np.sum(y2 * sim.MfSigmaIDeriv(u2, v3, adjoint=True))
        np.testing.assert_allclose(vJy, yJtv)

    def test_anis_adjoint_opp(self):
        sim = self.sim
        sim.model = self.start_full_mod

        n_f = self.mesh.n_faces
        n_p = sim.model.size

        u = np.random.rand(n_f)
        u2 = np.random.rand(n_f, 2)

        y = np.random.rand(n_p)
        y2 = np.random.rand(n_p, 4)

        v = np.random.randn(n_f)
        v2 = np.random.randn(n_f, 4)
        v2_2 = np.random.randn(n_f, 2)
        v3 = np.random.rand(n_f, 4, 2)

        # u1, y1 -> v1
        vJy = v @ sim.MfSigmaDeriv(u, y)
        yJtv = y @ sim.MfSigmaDeriv(u, v, adjoint=True)
        np.testing.assert_allclose(vJy, yJtv)

        # u1, y2 -> v2
        vJy = np.sum(v2 * sim.MfSigmaDeriv(u, y2))
        yJtv = np.sum(y2 * sim.MfSigmaDeriv(u, v2, adjoint=True))
        np.testing.assert_allclose(vJy, yJtv)

        # u2, y1 -> v2_2
        vJy = np.sum(v2_2 * sim.MfSigmaDeriv(u2, y))
        yJtv = np.sum(y * sim.MfSigmaDeriv(u2, v2_2, adjoint=True))
        np.testing.assert_allclose(vJy, yJtv)

        # u2, y2 -> v3
        vJy = np.sum(v3 * sim.MfSigmaDeriv(u2, y2))
        yJtv = np.sum(y2 * sim.MfSigmaDeriv(u2, v3, adjoint=True))
        np.testing.assert_allclose(vJy, yJtv)

    def test_Mcc_deriv(self):
        u = np.random.randn(self.mesh.n_cells)
        sim = self.sim
        x0 = self.start_mod

        def f(x):
            sim.model = x
            d = sim.MccSigma @ u

            def Jvec(v):
                sim.model = x0
                return sim.MccSigmaDeriv(u, v)

            return d, Jvec

        assert check_derivative(f, x0=x0, num=3, plotIt=False)

    def test_Mn_deriv(self):
        u = np.random.randn(self.mesh.n_nodes)
        sim = self.sim
        x0 = self.start_mod

        def f(x):
            sim.model = x
            d = sim.MnSigma @ u

            def Jvec(v):
                sim.model = x0
                return sim.MnSigmaDeriv(u, v)

            return d, Jvec

        assert check_derivative(f, x0=x0, num=3, plotIt=False)

    def test_Me_deriv(self):
        u = np.random.randn(self.mesh.n_edges)
        sim = self.sim
        x0 = self.start_mod

        def f(x):
            sim.model = x
            d = sim.MeSigma @ u

            def Jvec(v):
                sim.model = x0
                return sim.MeSigmaDeriv(u, v)

            return d, Jvec

        assert check_derivative(f, x0=x0, num=3, plotIt=False)

    def test_Me_diagonal_anisotropy_deriv(self):
        u = np.random.randn(self.mesh.n_edges)
        sim = self.sim
        x0 = self.start_diag_mod

        def f(x):
            sim.model = x
            d = sim.MeSigma @ u

            def Jvec(v):
                sim.model = x0
                return sim.MeSigmaDeriv(u, v)

            return d, Jvec

        assert check_derivative(f, x0=x0, num=3, plotIt=False)

    def test_Me_full_anisotropy_deriv(self):
        u = np.random.randn(self.mesh.n_edges)
        sim = self.sim_full_aniso
        x0 = self.start_full_mod

        def f(x):
            sim.model = x
            d = sim.MeSigma @ u

            def Jvec(v):
                sim.model = x0
                return sim.MeSigmaDeriv(u, v)

            return d, Jvec

        assert check_derivative(f, x0=x0, num=3, plotIt=False)

    def test_Mf_deriv(self):
        u = np.random.randn(self.mesh.n_faces)
        sim = self.sim
        x0 = self.start_mod

        def f(x):
            sim.model = x
            d = sim.MfSigma @ u

            def Jvec(v):
                sim.model = x0
                return sim.MfSigmaDeriv(u, v)

            return d, Jvec

        assert check_derivative(f, x0=x0, num=3, plotIt=False)

    def test_Mf_diagonal_anisotropy_deriv(self):
        u = np.random.randn(self.mesh.n_faces)
        sim = self.sim
        x0 = self.start_diag_mod

        def f(x):
            sim.model = x
            d = sim.MfSigma @ u

            def Jvec(v):
                sim.model = x0
                return sim.MfSigmaDeriv(u, v)

            return d, Jvec

        assert check_derivative(f, x0=x0, num=3, plotIt=False)

    def test_Mf_full_anisotropy_deriv(self):
        u = np.random.randn(self.mesh.n_faces)
        sim = self.sim_full_aniso
        x0 = self.start_full_mod

        def f(x):
            sim.model = x
            d = sim.MfSigma @ u

            def Jvec(v):
                sim.model = x0
                return sim.MfSigmaDeriv(u, v)

            return d, Jvec

        assert check_derivative(f, x0=x0, num=3, plotIt=False)

    def test_MccI_deriv(self):
        u = np.random.randn(self.mesh.n_cells)
        sim = self.sim
        x0 = self.start_mod

        def f(x):
            sim.model = x
            d = sim.MccSigmaI @ u

            def Jvec(v):
                sim.model = x0
                return sim.MccSigmaIDeriv(u, v)

            return d, Jvec

        assert check_derivative(f, x0=x0, num=3, plotIt=False)

    def test_MnI_deriv(self):
        u = np.random.randn(self.mesh.n_nodes)
        sim = self.sim
        x0 = self.start_mod

        def f(x):
            sim.model = x
            d = sim.MnSigmaI @ u

            def Jvec(v):
                sim.model = x0
                return sim.MnSigmaIDeriv(u, v)

            return d, Jvec

        assert check_derivative(f, x0=x0, num=3, plotIt=False)

    def test_MeI_deriv(self):
        u = np.random.randn(self.mesh.n_edges)
        sim = self.sim
        x0 = self.start_mod

        def f(x):
            sim.model = x
            d = sim.MeSigmaI @ u

            def Jvec(v):
                sim.model = x0
                return sim.MeSigmaIDeriv(u, v)

            return d, Jvec

        assert check_derivative(f, x0=x0, num=3, plotIt=False)

    def test_MfI_deriv(self):
        u = np.random.randn(self.mesh.n_faces)
        sim = self.sim
        x0 = self.start_mod

        def f(x):
            sim.model = x
            d = sim.MfSigmaI @ u

            def Jvec(v):
                sim.model = x0
                return sim.MfSigmaIDeriv(u, v)

            return d, Jvec

        assert check_derivative(f, x0=x0, num=3, plotIt=False)

    def test_Mcc_adjoint(self):
        n_items = self.mesh.n_cells
        u = np.random.randn(n_items)
        sim = self.sim
        sim.model = self.start_mod

        v = np.random.randn(self.mesh.n_cells)
        y = np.random.randn(n_items)

        yJv = y @ sim.MccSigmaDeriv(u, v)
        vJty = v @ sim.MccSigmaDeriv(u, y, adjoint=True)
        np.testing.assert_allclose(yJv, vJty)

    def test_Mn_adjoint(self):
        n_items = self.mesh.n_nodes
        u = np.random.randn(n_items)
        sim = self.sim
        sim.model = self.start_mod

        v = np.random.randn(self.mesh.n_cells)
        y = np.random.randn(n_items)

        yJv = y @ sim.MnSigmaDeriv(u, v)
        vJty = v @ sim.MnSigmaDeriv(u, y, adjoint=True)
        np.testing.assert_allclose(yJv, vJty)

    def test_Me_adjoint(self):
        n_items = self.mesh.n_edges
        u = np.random.randn(n_items)
        sim = self.sim
        sim.model = self.start_mod

        v = np.random.randn(self.mesh.n_cells)
        y = np.random.randn(n_items)

        yJv = y @ sim.MeSigmaDeriv(u, v)
        vJty = v @ sim.MeSigmaDeriv(u, y, adjoint=True)
        np.testing.assert_allclose(yJv, vJty)

    def test_Mf_adjoint(self):
        n_items = self.mesh.n_faces
        u = np.random.randn(n_items)
        sim = self.sim
        sim.model = self.start_mod

        v = np.random.randn(self.mesh.n_cells)
        y = np.random.randn(n_items)

        yJv = y @ sim.MfSigmaDeriv(u, v)
        vJty = v @ sim.MfSigmaDeriv(u, y, adjoint=True)
        np.testing.assert_allclose(yJv, vJty)

    def test_MccI_adjoint(self):
        n_items = self.mesh.n_cells
        u = np.random.randn(n_items)
        sim = self.sim
        sim.model = self.start_mod

        v = np.random.randn(self.mesh.n_cells)
        y = np.random.randn(n_items)

        yJv = y @ sim.MccSigmaIDeriv(u, v)
        vJty = v @ sim.MccSigmaIDeriv(u, y, adjoint=True)
        np.testing.assert_allclose(yJv, vJty)

    def test_MnI_adjoint(self):
        n_items = self.mesh.n_nodes
        u = np.random.randn(n_items)
        sim = self.sim
        sim.model = self.start_mod

        v = np.random.randn(self.mesh.n_cells)
        y = np.random.randn(n_items)

        yJv = y @ sim.MnSigmaIDeriv(u, v)
        vJty = v @ sim.MnSigmaIDeriv(u, y, adjoint=True)
        np.testing.assert_allclose(yJv, vJty)

    def test_MeI_adjoint(self):
        n_items = self.mesh.n_edges
        u = np.random.randn(n_items)
        sim = self.sim
        sim.model = self.start_mod

        v = np.random.randn(self.mesh.n_cells)
        y = np.random.randn(n_items)

        yJv = y @ sim.MeSigmaIDeriv(u, v)
        vJty = v @ sim.MeSigmaIDeriv(u, y, adjoint=True)
        np.testing.assert_allclose(yJv, vJty)

    def test_MfI_adjoint(self):
        n_items = self.mesh.n_faces
        u = np.random.randn(n_items)
        sim = self.sim
        sim.model = self.start_mod

        v = np.random.randn(self.mesh.n_cells)
        y = np.random.randn(n_items)

        yJv = y @ sim.MfSigmaIDeriv(u, v)
        vJty = v @ sim.MfSigmaIDeriv(u, y, adjoint=True)
        np.testing.assert_allclose(yJv, vJty)


<<<<<<< HEAD
class TestSimSurfaceProperties(unittest.TestCase):
    def setUp(self):
        self.mesh = discretize.TensorMesh([5, 6, 7])

        self.sim = SimpleSim(self.mesh, tauMap=maps.ExpMap())
        self.start_mod = np.log(1e-2 * np.ones(self.mesh.n_faces)) + np.random.randn(
            self.mesh.n_faces
        )

    def test_zero_returns(self):
        n_f = self.mesh.n_faces
        n_e = self.mesh.n_edges
        sim = self.sim

        v = np.random.rand(n_f)
        u_f = np.random.rand(n_f)
        u_e = np.random.rand(n_e)

        # Test zero return on u passed as Zero
        assert sim._MfTauDeriv(Zero(), v).__class__ == Zero
        assert sim._MeTauDeriv(Zero(), v).__class__ == Zero
        assert sim._MfTauIDeriv(Zero(), v).__class__ == Zero
        assert sim._MeTauIDeriv(Zero(), v).__class__ == Zero

        # Test zero return on v as Zero
        assert sim._MfTauDeriv(u_f, Zero()).__class__ == Zero
        assert sim._MeTauDeriv(u_e, Zero()).__class__ == Zero
        assert sim._MfTauIDeriv(u_f, Zero()).__class__ == Zero
        assert sim._MeTauIDeriv(u_e, Zero()).__class__ == Zero

    def test_forward_expected_shapes(self):
        sim = self.sim
        sim.model = self.start_mod

        n_f = self.mesh.n_faces
        # n_c = self.mesh.n_cells
        # if U.shape (n_f, )
        u = np.random.rand(n_f)
        v = np.random.randn(n_f)
        u2 = np.random.rand(n_f, 2)
        v2 = np.random.randn(n_f, 4)

        # These cases should all return an array of shape (n_f, )
        # if V.shape (n_c, )
        out = sim._MfTauDeriv(u, v)
        assert out.shape == (n_f,)
        out = sim._MfTauDeriv(u, v[:, None])
        assert out.shape == (n_f,)
        out = sim._MfTauDeriv(u[:, None], v)
        assert out.shape == (n_f,)
        out = sim._MfTauDeriv(u[:, None], v[:, None])
        assert out.shape == (n_f,)

        # now check passing multiple V's
        out = sim._MfTauDeriv(u, v2)
        assert out.shape == (n_f, 4)
        out = sim._MfTauDeriv(u[:, None], v2)
        assert out.shape == (n_f, 4)

        # also ensure it properly broadcasted the operation....
        out_2 = np.empty_like(out)
        for i in range(v2.shape[1]):
            out_2[:, i] = sim._MfTauDeriv(u[:, None], v2[:, i])
        np.testing.assert_equal(out, out_2)

        # now check for multiple source polarizations
        out = sim._MfTauDeriv(u2, v)
        assert out.shape == (n_f, 2)
        out = sim._MfTauDeriv(u2, v[:, None])
        assert out.shape == (n_f, 2)

        # and with multiple RHS
        out = sim._MfTauDeriv(u2, v2)
        assert out.shape == (n_f, v2.shape[1], 2)

        # and test broadcasting here...
        out_2 = np.empty_like(out)
        for i in range(v2.shape[1]):
            out_2[:, i, :] = sim._MfTauDeriv(u2, v2[:, i])
        np.testing.assert_equal(out, out_2)

        # test None as v
        UM = sim._MfTauDeriv(u)
        np.testing.assert_allclose(UM @ v, sim._MfTauDeriv(u, v))

        UM = sim._MfTauDeriv(u2)
        np.testing.assert_allclose(
            UM @ v, sim._MfTauDeriv(u2, v).reshape(-1, order="F")
        )

    def test_adjoint_expected_shapes(self):
        sim = self.sim
        sim.model = self.start_mod

        n_f = self.mesh.n_faces
        # n_c = self.mesh.n_cells

        u = np.random.rand(n_f)
        v = np.random.randn(n_f)
        v2 = np.random.randn(n_f, 4)
        u2 = np.random.rand(n_f, 2)
        v2_2 = np.random.randn(n_f, 2)
        v3 = np.random.rand(n_f, 4, 2)

        # These cases should all return an array of shape (n_c, )
        # if V.shape (n_f, )
        out = sim._MfTauDeriv(u, v, adjoint=True)
        assert out.shape == (n_f,)
        out = sim._MfTauDeriv(u, v[:, None], adjoint=True)
        assert out.shape == (n_f,)
        out = sim._MfTauDeriv(u[:, None], v, adjoint=True)
        assert out.shape == (n_f,)
        out = sim._MfTauDeriv(u[:, None], v[:, None], adjoint=True)
        assert out.shape == (n_f,)

        # now check passing multiple V's
        out = sim._MfTauDeriv(u, v2, adjoint=True)
        assert out.shape == (n_f, 4)
        out = sim._MfTauDeriv(u[:, None], v2, adjoint=True)
        assert out.shape == (n_f, 4)

        # also ensure it properly broadcasted the operation....
        out_2 = np.empty_like(out)
        for i in range(v2.shape[1]):
            out_2[:, i] = sim._MfTauDeriv(u, v2[:, i], adjoint=True)
        np.testing.assert_equal(out, out_2)

        # now check for multiple source polarizations
        out = sim._MfTauDeriv(u2, v2_2, adjoint=True)
        assert out.shape == (n_f,)
        out = sim._MfTauDeriv(u2, v2_2, adjoint=True)
        assert out.shape == (n_f,)

        # and with multiple RHS
        out = sim._MfTauDeriv(u2, v3, adjoint=True)
        assert out.shape == (n_f, v3.shape[1])

        # and test broadcasting here...
        out_2 = np.empty_like(out)
        for i in range(v2.shape[1]):
            out_2[:, i] = sim._MfTauDeriv(u2, v3[:, i, :], adjoint=True)
        np.testing.assert_equal(out, out_2)

        # test None as v
        UMT = sim._MfTauDeriv(u, adjoint=True)
        np.testing.assert_allclose(UMT @ v, sim._MfTauDeriv(u, v, adjoint=True))

        UMT = sim._MfTauDeriv(u2, adjoint=True)
        np.testing.assert_allclose(
            UMT @ v2_2.reshape(-1, order="F"), sim._MfTauDeriv(u2, v2_2, adjoint=True)
        )

    def test_adjoint_opp_shapes(self):
        sim = self.sim
        sim.model = self.start_mod

        n_f = self.mesh.n_faces
        # n_c = self.mesh.n_cells

        u = np.random.rand(n_f)
        u2 = np.random.rand(n_f, 2)

        y = np.random.rand(n_f)
        y2 = np.random.rand(n_f, 4)

        v = np.random.randn(n_f)
        v2 = np.random.randn(n_f, 4)
        v2_2 = np.random.randn(n_f, 2)
        v3 = np.random.rand(n_f, 4, 2)

        # u1, y1 -> v1
        vJy = v @ sim._MfTauDeriv(u, y)
        yJtv = y @ sim._MfTauDeriv(u, v, adjoint=True)
        np.testing.assert_allclose(vJy, yJtv)

        # u1, y2 -> v2
        vJy = np.sum(v2 * sim._MfTauDeriv(u, y2))
        yJtv = np.sum(y2 * sim._MfTauDeriv(u, v2, adjoint=True))
        np.testing.assert_allclose(vJy, yJtv)

        # u2, y1 -> v2_2
        vJy = np.sum(v2_2 * sim._MfTauDeriv(u2, y))
        yJtv = np.sum(y * sim._MfTauDeriv(u2, v2_2, adjoint=True))
        np.testing.assert_allclose(vJy, yJtv)

        # u2, y2 -> v3
        vJy = np.sum(v3 * sim._MfTauDeriv(u2, y2))
        yJtv = np.sum(y2 * sim._MfTauDeriv(u2, v3, adjoint=True))
        np.testing.assert_allclose(vJy, yJtv)

        # Also test Inverse opp, just to be sure...
        # u1, y1 -> v1
        vJy = v @ sim._MfTauIDeriv(u, y)
        yJtv = y @ sim._MfTauIDeriv(u, v, adjoint=True)
        np.testing.assert_allclose(vJy, yJtv)

        # u1, y2 -> v2
        vJy = np.sum(v2 * sim._MfTauIDeriv(u, y2))
        yJtv = np.sum(y2 * sim._MfTauIDeriv(u, v2, adjoint=True))
        np.testing.assert_allclose(vJy, yJtv)

        # u2, y1 -> v2_2
        vJy = np.sum(v2_2 * sim._MfTauIDeriv(u2, y))
        yJtv = np.sum(y * sim._MfTauIDeriv(u2, v2_2, adjoint=True))
        np.testing.assert_allclose(vJy, yJtv)

        # u2, y2 -> v3
        vJy = np.sum(v3 * sim._MfTauIDeriv(u2, y2))
        yJtv = np.sum(y2 * sim._MfTauIDeriv(u2, v3, adjoint=True))
        np.testing.assert_allclose(vJy, yJtv)

    def test_Me_deriv(self):
        u = np.random.randn(self.mesh.n_edges)
        sim = self.sim
        x0 = self.start_mod

        def f(x):
            sim.model = x
            d = sim._MeTau @ u

            def Jvec(v):
                sim.model = x0
                return sim._MeTauDeriv(u, v)

            return d, Jvec

        assert check_derivative(f, x0=x0, num=3, plotIt=False)

    def test_Mf_deriv(self):
        u = np.random.randn(self.mesh.n_faces)
        sim = self.sim
        x0 = self.start_mod

        def f(x):
            sim.model = x
            d = sim._MfTau @ u

            def Jvec(v):
                sim.model = x0
                return sim._MfTauDeriv(u, v)

            return d, Jvec

        assert check_derivative(f, x0=x0, num=3, plotIt=False)

    def test_MeI_deriv(self):
        u = np.random.randn(self.mesh.n_edges)
        sim = self.sim
        x0 = self.start_mod

        def f(x):
            sim.model = x
            d = sim._MeTauI @ u

            def Jvec(v):
                sim.model = x0
                return sim._MeTauIDeriv(u, v)

            return d, Jvec

        assert check_derivative(f, x0=x0, num=3, plotIt=False)

    def test_MfI_deriv(self):
        u = np.random.randn(self.mesh.n_faces)
        sim = self.sim
        x0 = self.start_mod

        def f(x):
            sim.model = x
            d = sim._MfTauI @ u

            def Jvec(v):
                sim.model = x0
                return sim._MfTauIDeriv(u, v)

            return d, Jvec

        assert check_derivative(f, x0=x0, num=3, plotIt=False)

    def test_Me_adjoint(self):
        n_items = self.mesh.n_edges
        u = np.random.randn(n_items)
        sim = self.sim
        sim.model = self.start_mod

        v = np.random.randn(self.mesh.n_faces)
        y = np.random.randn(n_items)

        yJv = y @ sim._MeTauDeriv(u, v)
        vJty = v @ sim._MeTauDeriv(u, y, adjoint=True)
        np.testing.assert_allclose(yJv, vJty)

    def test_Mf_adjoint(self):
        n_items = self.mesh.n_faces
        u = np.random.randn(n_items)
        sim = self.sim
        sim.model = self.start_mod

        v = np.random.randn(self.mesh.n_faces)
        y = np.random.randn(n_items)

        yJv = y @ sim._MfTauDeriv(u, v)
        vJty = v @ sim._MfTauDeriv(u, y, adjoint=True)
        np.testing.assert_allclose(yJv, vJty)

    def test_MeI_adjoint(self):
        n_items = self.mesh.n_edges
        u = np.random.randn(n_items)
        sim = self.sim
        sim.model = self.start_mod

        v = np.random.randn(self.mesh.n_faces)
        y = np.random.randn(n_items)

        yJv = y @ sim._MeTauIDeriv(u, v)
        vJty = v @ sim._MeTauIDeriv(u, y, adjoint=True)
        np.testing.assert_allclose(yJv, vJty)

    def test_MfI_adjoint(self):
        n_items = self.mesh.n_faces
        u = np.random.randn(n_items)
        sim = self.sim
        sim.model = self.start_mod

        v = np.random.randn(self.mesh.n_faces)
        y = np.random.randn(n_items)

        yJv = y @ sim._MfTauIDeriv(u, v)
        vJty = v @ sim._MfTauIDeriv(u, y, adjoint=True)
        np.testing.assert_allclose(yJv, vJty)


class TestSimEdgeProperties(unittest.TestCase):
    def setUp(self):
        self.mesh = discretize.TensorMesh([5, 6, 7])

        self.sim = SimpleSim(self.mesh, kappaMap=maps.ExpMap())
        self.start_mod = np.log(1e-2 * np.ones(self.mesh.n_edges)) + np.random.randn(
            self.mesh.n_edges
        )

    def test_zero_returns(self):
        n_e = self.mesh.n_edges
        sim = self.sim

        v = np.random.rand(n_e)
        u_e = np.random.rand(n_e)

        # Test zero return on u passed as Zero
        assert sim._MeKappaDeriv(Zero(), v).__class__ == Zero
        assert sim._MeKappaIDeriv(Zero(), v).__class__ == Zero

        # Test zero return on v as Zero
        assert sim._MeKappaDeriv(u_e, Zero()).__class__ == Zero
        assert sim._MeKappaIDeriv(u_e, Zero()).__class__ == Zero

    def test_forward_expected_shapes(self):
        sim = self.sim
        sim.model = self.start_mod

        n_e = self.mesh.n_edges
        # n_c = self.mesh.n_cells
        # if U.shape (n_f, )
        u = np.random.rand(n_e)
        v = np.random.randn(n_e)
        u2 = np.random.rand(n_e, 2)
        v2 = np.random.randn(n_e, 4)

        # These cases should all return an array of shape (n_f, )
        # if V.shape (n_c, )
        out = sim._MeKappaDeriv(u, v)
        assert out.shape == (n_e,)
        out = sim._MeKappaDeriv(u, v[:, None])
        assert out.shape == (n_e,)
        out = sim._MeKappaDeriv(u[:, None], v)
        assert out.shape == (n_e,)
        out = sim._MeKappaDeriv(u[:, None], v[:, None])
        assert out.shape == (n_e,)

        # now check passing multiple V's
        out = sim._MeKappaDeriv(u, v2)
        assert out.shape == (n_e, 4)
        out = sim._MeKappaDeriv(u[:, None], v2)
        assert out.shape == (n_e, 4)

        # also ensure it properly broadcasted the operation....
        out_2 = np.empty_like(out)
        for i in range(v2.shape[1]):
            out_2[:, i] = sim._MeKappaDeriv(u[:, None], v2[:, i])
        np.testing.assert_equal(out, out_2)

        # now check for multiple source polarizations
        out = sim._MeKappaDeriv(u2, v)
        assert out.shape == (n_e, 2)
        out = sim._MeKappaDeriv(u2, v[:, None])
        assert out.shape == (n_e, 2)

        # and with multiple RHS
        out = sim._MeKappaDeriv(u2, v2)
        assert out.shape == (n_e, v2.shape[1], 2)

        # and test broadcasting here...
        out_2 = np.empty_like(out)
        for i in range(v2.shape[1]):
            out_2[:, i, :] = sim._MeKappaDeriv(u2, v2[:, i])
        np.testing.assert_equal(out, out_2)

        # test None as v
        UM = sim._MeKappaDeriv(u)
        np.testing.assert_allclose(UM @ v, sim._MeKappaDeriv(u, v))

        UM = sim._MeKappaDeriv(u2)
        np.testing.assert_allclose(
            UM @ v, sim._MeKappaDeriv(u2, v).reshape(-1, order="F")
        )

    def test_adjoint_expected_shapes(self):
        sim = self.sim
        sim.model = self.start_mod

        n_e = self.mesh.n_edges
        # n_c = self.mesh.n_cells

        u = np.random.rand(n_e)
        v = np.random.randn(n_e)
        v2 = np.random.randn(n_e, 4)
        u2 = np.random.rand(n_e, 2)
        v2_2 = np.random.randn(n_e, 2)
        v3 = np.random.rand(n_e, 4, 2)

        # These cases should all return an array of shape (n_c, )
        # if V.shape (n_f, )
        out = sim._MeKappaDeriv(u, v, adjoint=True)
        assert out.shape == (n_e,)
        out = sim._MeKappaDeriv(u, v[:, None], adjoint=True)
        assert out.shape == (n_e,)
        out = sim._MeKappaDeriv(u[:, None], v, adjoint=True)
        assert out.shape == (n_e,)
        out = sim._MeKappaDeriv(u[:, None], v[:, None], adjoint=True)
        assert out.shape == (n_e,)

        # now check passing multiple V's
        out = sim._MeKappaDeriv(u, v2, adjoint=True)
        assert out.shape == (n_e, 4)
        out = sim._MeKappaDeriv(u[:, None], v2, adjoint=True)
        assert out.shape == (n_e, 4)

        # also ensure it properly broadcasted the operation....
        out_2 = np.empty_like(out)
        for i in range(v2.shape[1]):
            out_2[:, i] = sim._MeKappaDeriv(u, v2[:, i], adjoint=True)
        np.testing.assert_equal(out, out_2)

        # now check for multiple source polarizations
        out = sim._MeKappaDeriv(u2, v2_2, adjoint=True)
        assert out.shape == (n_e,)
        out = sim._MeKappaDeriv(u2, v2_2, adjoint=True)
        assert out.shape == (n_e,)

        # and with multiple RHS
        out = sim._MeKappaDeriv(u2, v3, adjoint=True)
        assert out.shape == (n_e, v3.shape[1])

        # and test broadcasting here...
        out_2 = np.empty_like(out)
        for i in range(v2.shape[1]):
            out_2[:, i] = sim._MeKappaDeriv(u2, v3[:, i, :], adjoint=True)
        np.testing.assert_equal(out, out_2)

        # test None as v
        UMT = sim._MeKappaDeriv(u, adjoint=True)
        np.testing.assert_allclose(UMT @ v, sim._MeKappaDeriv(u, v, adjoint=True))

        UMT = sim._MeKappaDeriv(u2, adjoint=True)
        np.testing.assert_allclose(
            UMT @ v2_2.reshape(-1, order="F"), sim._MeKappaDeriv(u2, v2_2, adjoint=True)
        )

    def test_adjoint_opp_shapes(self):
        sim = self.sim
        sim.model = self.start_mod

        n_e = self.mesh.n_edges
        # n_c = self.mesh.n_cells

        u = np.random.rand(n_e)
        u2 = np.random.rand(n_e, 2)

        y = np.random.rand(n_e)
        y2 = np.random.rand(n_e, 4)

        v = np.random.randn(n_e)
        v2 = np.random.randn(n_e, 4)
        v2_2 = np.random.randn(n_e, 2)
        v3 = np.random.rand(n_e, 4, 2)

        # u1, y1 -> v1
        vJy = v @ sim._MeKappaDeriv(u, y)
        yJtv = y @ sim._MeKappaDeriv(u, v, adjoint=True)
        np.testing.assert_allclose(vJy, yJtv)

        # u1, y2 -> v2
        vJy = np.sum(v2 * sim._MeKappaDeriv(u, y2))
        yJtv = np.sum(y2 * sim._MeKappaDeriv(u, v2, adjoint=True))
        np.testing.assert_allclose(vJy, yJtv)

        # u2, y1 -> v2_2
        vJy = np.sum(v2_2 * sim._MeKappaDeriv(u2, y))
        yJtv = np.sum(y * sim._MeKappaDeriv(u2, v2_2, adjoint=True))
        np.testing.assert_allclose(vJy, yJtv)

        # u2, y2 -> v3
        vJy = np.sum(v3 * sim._MeKappaDeriv(u2, y2))
        yJtv = np.sum(y2 * sim._MeKappaDeriv(u2, v3, adjoint=True))
        np.testing.assert_allclose(vJy, yJtv)

        # Also test Inverse opp, just to be sure...
        # u1, y1 -> v1
        vJy = v @ sim._MeKappaIDeriv(u, y)
        yJtv = y @ sim._MeKappaIDeriv(u, v, adjoint=True)
        np.testing.assert_allclose(vJy, yJtv)

        # u1, y2 -> v2
        vJy = np.sum(v2 * sim._MeKappaIDeriv(u, y2))
        yJtv = np.sum(y2 * sim._MeKappaIDeriv(u, v2, adjoint=True))
        np.testing.assert_allclose(vJy, yJtv)

        # u2, y1 -> v2_2
        vJy = np.sum(v2_2 * sim._MeKappaIDeriv(u2, y))
        yJtv = np.sum(y * sim._MeKappaIDeriv(u2, v2_2, adjoint=True))
        np.testing.assert_allclose(vJy, yJtv)

        # u2, y2 -> v3
        vJy = np.sum(v3 * sim._MeKappaIDeriv(u2, y2))
        yJtv = np.sum(y2 * sim._MeKappaIDeriv(u2, v3, adjoint=True))
        np.testing.assert_allclose(vJy, yJtv)

    def test_Me_deriv(self):
        u = np.random.randn(self.mesh.n_edges)
        sim = self.sim
        x0 = self.start_mod

        def f(x):
            sim.model = x
            d = sim._MeKappa @ u

            def Jvec(v):
                sim.model = x0
                return sim._MeKappaDeriv(u, v)

            return d, Jvec

        assert check_derivative(f, x0=x0, num=3, plotIt=False)

    def test_MeI_deriv(self):
        u = np.random.randn(self.mesh.n_edges)
        sim = self.sim
        x0 = self.start_mod

        def f(x):
            sim.model = x
            d = sim._MeKappaI @ u

            def Jvec(v):
                sim.model = x0
                return sim._MeKappaIDeriv(u, v)

            return d, Jvec

        assert check_derivative(f, x0=x0, num=3, plotIt=False)

    def test_Me_adjoint(self):
        n_items = self.mesh.n_edges
        u = np.random.randn(n_items)
        sim = self.sim
        sim.model = self.start_mod

        v = np.random.randn(self.mesh.n_edges)
        y = np.random.randn(n_items)

        yJv = y @ sim._MeKappaDeriv(u, v)
        vJty = v @ sim._MeKappaDeriv(u, y, adjoint=True)
        np.testing.assert_allclose(yJv, vJty)

    def test_MeI_adjoint(self):
        n_items = self.mesh.n_edges
        u = np.random.randn(n_items)
        sim = self.sim
        sim.model = self.start_mod

        v = np.random.randn(self.mesh.n_edges)
        y = np.random.randn(n_items)

        yJv = y @ sim._MeKappaIDeriv(u, v)
        vJty = v @ sim._MeKappaIDeriv(u, y, adjoint=True)
        np.testing.assert_allclose(yJv, vJty)


if __name__ == "__main__":
    unittest.main()
=======
def test_bad_derivative_stash():
    mesh = discretize.TensorMesh([5, 6, 7])
    sim = SimpleSim(mesh, sigmaMap=maps.ExpMap())
    sim.model = np.random.rand(mesh.n_cells)

    u = np.random.rand(mesh.n_edges)
    v = np.random.rand(mesh.n_cells)

    # This should work
    sim.MeSigmaDeriv(u, v)
    # stashed derivative operation is a sparse matrix
    assert sp.issparse(sim._Me_Sigma_deriv)

    # Let's set the stashed item as a bad value which would error
    # The user shouldn't cause this to happen, but a developer might.
    sim._Me_Sigma_deriv = [40, 10, 30]

    with pytest.raises(TypeError):
        sim.MeSigmaDeriv(u, v)
>>>>>>> 07085d95
<|MERGE_RESOLUTION|>--- conflicted
+++ resolved
@@ -815,7 +815,6 @@
         np.testing.assert_allclose(yJv, vJty)
 
 
-<<<<<<< HEAD
 class TestSimSurfaceProperties(unittest.TestCase):
     def setUp(self):
         self.mesh = discretize.TensorMesh([5, 6, 7])
@@ -1413,10 +1412,6 @@
         vJty = v @ sim._MeKappaIDeriv(u, y, adjoint=True)
         np.testing.assert_allclose(yJv, vJty)
 
-
-if __name__ == "__main__":
-    unittest.main()
-=======
 def test_bad_derivative_stash():
     mesh = discretize.TensorMesh([5, 6, 7])
     sim = SimpleSim(mesh, sigmaMap=maps.ExpMap())
@@ -1436,4 +1431,6 @@
 
     with pytest.raises(TypeError):
         sim.MeSigmaDeriv(u, v)
->>>>>>> 07085d95
+
+if __name__ == "__main__":
+    unittest.main()