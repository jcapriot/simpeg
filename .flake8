--- conflicted
+++ resolved
@@ -86,15 +86,6 @@
     D419,
     # module level import not at top of file
     E402,
-<<<<<<< HEAD
-    # redefinition of unused %r from line %r
-    F811,
-=======
-    # 'from %s import *' used; unable to detect undefined names
-    F403,
-    # %r may be undefined, or defined from star imports: %s
-    F405,
->>>>>>> a8a3be28
     # undefined name %r
     F821,
     # Block quote ends without a blank line; unexpected unindent.
